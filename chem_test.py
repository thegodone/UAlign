--- conflicted
+++ resolved
@@ -1,275 +1,4 @@
 from rdkit import Chem
-<<<<<<< HEAD
-from data_utils import load_data
-import argparse
-from utils.chemistry_parse import clear_map_number
-from tqdm import tqdm
-from utils.chemistry_parse import (
-    get_synthon_edits, get_leaving_group_synthon,
-    break_fragements, edit_to_synthons, canonical_smiles,
-    eval_by_atom_bond, get_reactants_from_edits,
-    clear_map_number, run_special_case
-)
-import json
-from rdkit.Chem.EnumerateStereoisomers import EnumerateStereoisomers
-
-
-def get_isomers(smi):
-    mol = Chem.MolFromSmiles(smi)
-    isomers = tuple(EnumerateStereoisomers(mol))
-    isomers_smi = [Chem.MolToSmiles(x, isomericSmiles=True) for x in isomers]
-    return isomers_smi
-
-
-def isomer_match(pred, true):
-    true_isomers = get_isomers(true)
-    pred_isomers = get_isomers(pred)
-    try:
-        if set(pred_isomers).issubset(set(true_isomers)) or \
-                set(true_isomers).issubset(set(pred_isomers)):
-            return True
-    except Exception as e:
-        pass
-    return False
-
-
-def check_n_pos(smi):
-    mol = Chem.MolFromSmiles(smi)
-    Chem.Kekulize(mol)
-    for atom in mol.GetAtoms():
-        if atom.GetSymbol() != 'N':
-            continue
-        bond_vals = sum([x.GetBondTypeAsDouble() for x in atom.GetBonds()])
-        if bond_vals == 4 and atom.GetFormalCharge() != 1:
-            return False
-    return True
-
-
-def check_charge_show(reac, prod):
-    r_mol = Chem.MolFromSmiles(reac)
-    p_mol = Chem.MolFromSmiles(prod)
-
-    r_charge = {
-        x.GetAtomMapNum(): x.GetFormalCharge()
-        for x in r_mol.GetAtoms()
-    }
-    p_charge = {
-        x.GetAtomMapNum(): x.GetFormalCharge()
-        for x in p_mol.GetAtoms()
-    }
-
-    for k, v in p_charge.items():
-        if r_charge[k] != v and v != 0:
-            return True
-
-    return False
-
-
-def get_all_atoms(smi):
-    mol = Chem.MolFromSmiles(smi)
-    return set(x.GetSymbol() for x in mol.GetAtoms())
-
-
-MAX_VALENCE = {'N': 3, 'C': 4, 'O': 2, 'Br': 1, 'Cl': 1, 'F': 1, 'I': 1}
-
-
-def check_rules(smi):
-    mol = Chem.MolFromSmiles(smi)
-    Chem.Kekulize(mol)
-    for atom in mol.GetAtoms():
-        this_sym = atom.GetSymbol()
-        bond_vals = sum([x.GetBondTypeAsDouble() for x in atom.GetBonds()])
-        Hs = atom.GetTotalNumHs()
-        this_charge = atom.GetFormalCharge()
-        if this_sym == 'C':
-            assert bond_vals + Hs - this_charge == MAX_VALENCE['C'], \
-                f'Invalid C:{atom.GetAtomMapNum()} of smiles {smi}'
-
-        elif this_sym == 'N':
-            assert bond_vals + Hs - this_charge == MAX_VALENCE['N'], \
-                f'Invalid N:{atom.GetAtomMapNum()} of smiles {smi}'
-        elif this_sym == 'B':
-            if len(atom.GetBonds()) == 4 and bond_vals == 4:
-                assert this_charge == -1 and atom.GetNumExplicitHs() == 0,\
-                    f"Invalid B:{atom.GetAtomMapNum()} of smiles {smi}"
-
-        elif this_sym == 'O':
-            assert bond_vals + Hs - this_charge == MAX_VALENCE['O'],\
-                f"Invalid O:{atom.GetAtomMapNum()} of smiles {smi}"
-
-
-def qval_a_mole(reac, prod, all_res):
-    lgs, syns, conn_edges = get_leaving_group_synthon(
-        prod, reac, consider_inner_bonds=True
-    )
-
-    _, _, Catom, deltsE = get_synthon_edits(
-        reac, prod, consider_inner_bonds=True
-    )
-
-    # print(f'{reac}>>{prod}')
-
-    syn_str = edit_to_synthons(prod, {k: v[1] for k, v in deltsE.items()})
-
-    # if Chem.MolFromSmiles(syn_str) is None:
-    #     print(f'[rxn] {reac}>>{prod}')
-    #     print(f'[edits]', deltsE)
-    #     print(f'[syn_str]', syn_str)
-    #     print(f'[syn_gtr]', '.'.join(syns))
-    #     # print(f'[conn]', conn_edges)
-    #     # print(f'[lgs]', '.'.join(lgs))
-    #     exit()
-
-    syn_str = canonical_smiles(syn_str)
-    syns = canonical_smiles('.'.join(syns))
-
-    reactants = get_reactants_from_edits(
-        prod_smi=prod, edge_edits={k: v[1] for k, v in deltsE.items()},
-        lgs='.'.join(lgs), conns=conn_edges
-    )
-
-    reactants = run_special_case(reactants, Catom)
-
-    answer1 = clear_map_number(reac)
-    answer2 = clear_map_number(reactants)
-
-    answer1_noiso = Chem.MolToSmiles(
-        Chem.MolFromSmiles(answer1),
-        isomericSmiles=False
-    )
-
-    answer2_noiso = Chem.MolToSmiles(
-        Chem.MolFromSmiles(answer2),
-        isomericSmiles=False
-    )
-
-    if answer1_noiso != answer2_noiso:
-    # if answer1 != answer2:
-        all_res.append({
-            'rxn': f"{reac}>>{prod}",
-            'edit': {f'{a}_{b}': v for (a, b), v in deltsE.items()},
-            'syn_str': syn_str,
-            'syn_gt': syns,
-            'result': answer2,
-            'reactants': answer1,
-            'lg': '.'.join(lgs)
-        })
-
-
-def update_aron_pattern(smi, patterns):
-    mol = Chem.MolFromSmiles(smi)
-    ar_atoms = {x.GetAtomMapNum() for x in mol.GetAtoms() if x.GetIsAromatic()}
-    Chem.Kekulize(mol)
-
-    bond_vals = {
-        x.GetAtomMapNum(): sum(y.GetBondTypeAsDouble() for y in x.GetBonds())
-        for x in mol.GetAtoms()
-    }
-    amap = {x.GetAtomMapNum(): x.GetIdx() for x in mol.GetAtoms()}
-
-    for t in ar_atoms:
-        atom = mol.GetAtomWithIdx(amap[t])
-        pattern = (
-            atom.GetSymbol(), atom.GetNumExplicitHs(),
-            atom.GetFormalCharge(), bond_vals[t]
-        )
-        patterns.add(pattern)
-
-
-if __name__ == '__main__':
-    parser = argparse.ArgumentParser('')
-    parser.add_argument('--dir', required=True)
-    args = parser.parse_args()
-
-    train_rec, train_prod, train_rxn = load_data(args.dir, 'train')
-    val_rec, val_prod, val_rxn = load_data(args.dir, 'val')
-    test_rec, test_prod, test_rxn = load_data(args.dir, 'test')
-
-    # n_pos_ood = set()
-    # for idx, prod in enumerate(tqdm(train_prod)):
-    #     if not check_n_pos(prod):
-    #         n_pos_ood.add(clear_map_number(prod))
-    #     for x in train_rec[idx].split('.'):
-    #         if not check_n_pos(x):
-    #             n_pos_ood.add(clear_map_number(x))
-
-    # for idx, prod in enumerate(tqdm(val_prod)):
-    #     if not check_n_pos(prod):
-    #         n_pos_ood.add(clear_map_number(prod))
-    #     for x in val_rec[idx].split('.'):
-    #         if not check_n_pos(x):
-    #             n_pos_ood.add(clear_map_number(x))
-
-    # for idx, prod in enumerate(tqdm(test_prod)):
-    #     if not check_n_pos(prod):
-    #         n_pos_ood.add(clear_map_number(prod))
-    #     for x in test_rec[idx].split('.'):
-    #         if not check_n_pos(x):
-    #             n_pos_ood.add(clear_map_number(x))
-
-    # print(n_pos_ood)
-
-    # charge_show_rxn = []
-    # for idx, prod in enumerate(tqdm(train_prod)):
-    #     if check_charge_show(train_rec[idx], prod):
-    #         charge_show_rxn.append(f'{train_rec[idx]}>>{prod}')
-
-    # for idx, prod in enumerate(tqdm(val_prod)):
-    #     if check_charge_show(val_rec[idx], prod):
-    #         charge_show_rxn.append(f'{val_rec[idx]}>>{prod}')
-
-    # for idx, prod in enumerate(tqdm(test_prod)):
-    #     if check_charge_show(test_rec[idx], prod):
-    #         charge_show_rxn.append(f'{test_rec[idx]}>>{prod}')
-
-    # all_atoms = set()
-
-    # for idx, prod in enumerate(tqdm(val_prod)):
-    #     all_atoms.update(get_all_atoms(val_rec[idx]))
-    #     all_atoms.update(get_all_atoms(prod))
-
-    # for idx, prod in enumerate(tqdm(test_prod)):
-    #     all_atoms.update(get_all_atoms(test_rec[idx]))
-    #     all_atoms.update(get_all_atoms(prod))
-
-    # print(all_atoms)
-
-    x_all_res = []
-    for idx, prod in enumerate(tqdm(train_prod)):
-        qval_a_mole(train_rec[idx], prod, x_all_res)
-
-    print(len(x_all_res))
-
-    for idx, prod in enumerate(tqdm(val_prod)):
-        qval_a_mole(val_rec[idx], prod, x_all_res)
-
-    print(len(x_all_res))
-
-    for idx, prod in enumerate(tqdm(test_prod)):
-        qval_a_mole(test_rec[idx], prod, x_all_res)
-
-    print(len(x_all_res))
-
-    with open('unmatch.json', 'w') as Fout:
-        json.dump(x_all_res, Fout, indent=4)
-
-    print(len(x_all_res))
-
-    # all_pattern = set()
-    # for idx, prod in enumerate(tqdm(train_prod)):
-    #     update_aron_pattern(prod, all_pattern)
-    #     update_aron_pattern(train_rec[idx], all_pattern)
-
-    # for idx, prod in enumerate(tqdm(val_prod)):
-    #     update_aron_pattern(prod, all_pattern)
-    #     update_aron_pattern(val_rec[idx], all_pattern)
-
-    # for idx, prod in enumerate(tqdm(test_prod)):
-    #     update_aron_pattern(prod, all_pattern)
-    #     update_aron_pattern(test_rec[idx], all_pattern)
-
-    # print(all_pattern)
-=======
 from copy import deepcopy
 import numpy as np
 
@@ -366,4 +95,3 @@
 
 for _ in range(20):
 	print(Chem.MolToSmiles(mol, doRandom=True))
->>>>>>> 79870c89
