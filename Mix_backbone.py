--- conflicted
+++ resolved
@@ -9,66 +9,6 @@
 )
 
 
-<<<<<<< HEAD
-class MhAttnBlock(torch.nn.Module):
-    def __init__(
-        self, Qdim: int, Kdim: int, Vdim: int, Odim: int, heads: int = 1,
-        negative_slope: float = 0.2, dropout: float = 0
-    ):
-        super(MhAttnBlock, self).__init__()
-        self.Qdim, self.Kdim, self.Vdim = Qdim, Kdim, Vdim
-        self.heads, self.Odim = heads, Odim
-        self.negative_slope = negative_slope
-        self.LinearK = torch.nn.Linear(Kdim, heads, bias=False)
-        self.LinearQ = torch.nn.Linear(Qdim, heads, bias=False)
-        self.bias = torch.nn.Parameter(torch.zeros(heads, Odim))
-        self.LinearV = torch.nn.Linear(Vdim, heads * Odim, bias=False)
-        self.dropout_fun = torch.nn.Dropout(dropout)
-
-        torch.nn.init.xavier_uniform_(self.bias)
-
-    def forward(
-        self, Q: torch.Tensor, K: torch.Tensor, V: torch.Tensor,
-        attn_mask: Optional[torch.Tensor] = None,
-    ) -> torch.Tensor:
-        (batch_size, Qsize), Ksize = Q.shape[:2], K.shape[1]
-        Vproj = self.LinearV(V).reshape(batch_size, -1, self.heads, self.Odim)
-
-        attn_K = self.LinearK(K)  # [B, L, H]
-        attn_Q = self.LinearQ(Q)  # [B, L, H]
-
-        attn_K = attn_K.unsqueeze(dim=1).repeat(1, Qsize, 1, 1)
-        attn_Q = attn_Q.unsqueeze(dim=2).repeat(1, 1, Ksize, 1)
-        attn_w = F.leaky_relu(attn_K + attn_Q, self.negative_slope)
-
-        if attn_mask is not None:
-            attn_mask = torch.logical_not(attn_mask.unsqueeze(dim=-1))
-            INF = (1 << 32) - 1
-            attn_w = torch.masked_fill(attn_w, attn_mask, -INF)
-        attn_w = self.dropout_fun(torch.softmax(attn_w, dim=2).unsqueeze(-1))
-        x_out = (attn_w * Vproj.unsqueeze(dim=1)).sum(dim=2) + self.bias
-        return x_out.reshape(batch_size, Qsize, -1)
-
-
-class SelfAttnBlock(torch.nn.Module):
-    def __init__(
-        self, input_dim: int, output_dim: int, heads: int = 1,
-        negative_slope: float = 0.2, dropout: float = 0
-    ):
-        super(SelfAttnBlock, self).__init__()
-        self.model = MhAttnBlock(
-            Qdim=input_dim, Kdim=input_dim, Vdim=input_dim, heads=heads,
-            Odim=output_dim, negative_slope=negative_slope, dropout=dropout
-        )
-
-    def forward(
-        self, X: torch.Tensor, attn_mask: Optional[torch.Tensor] = None
-    ) -> torch.Tensor:
-        return self.model(Q=X, K=X, V=X, attn_mask=attn_mask)
-
-
-=======
->>>>>>> 7685d678
 class MixConv(torch.nn.Module):
     def __init__(
         self, emb_dim: int, gnn_args: Dict[str, Any], heads: int = 1,
