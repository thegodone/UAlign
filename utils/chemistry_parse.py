from rdkit import Chem
from typing import List, Dict, Set, Tuple
from rdkit.Chem import AllChem
from rdkit.Chem import Draw


BOND_TYPES = [
    None, Chem.rdchem.BondType.SINGLE, Chem.rdchem.BondType.DOUBLE,
    Chem.rdchem.BondType.TRIPLE, Chem.rdchem.BondType.AROMATIC
]
BOND_FLOAT_TO_TYPE = {
    0.0: BOND_TYPES[0],
    1.0: BOND_TYPES[1],
    2.0: BOND_TYPES[2],
    3.0: BOND_TYPES[3],
    1.5: BOND_TYPES[4],
}

BOND_FLOAT_TO_IDX = {0.0: 0, 1.0: 1, 2.0: 2, 3.0: 3, 1.5: 4}
# ATOM_TPYE_TO_IDX = {
#     'S_1_SP3': 1, 'O_0_SP3': 2, 'S_0_SP3D2': 3, 'Cu_0_SP3D2': 4, 'N_1_SP3': 5,
#     'S_0_SP3D': 6, 'Br_0_SP3': 7, 'C_0_SP': 8, 'N_0_SP2': 9, 'S_0_SP3': 10,
#     'P_0_SP3': 11, 'Sn_0_SP3': 12, 'I_0_SP3': 13, 'S_0_SP2': 14, 'C_0_SP3': 15,
#     'P_0_SP2': 16, 'C_0_SP2': 17, 'S_-1_SP2': 18, 'C_-1_SP': 19, 'F_0_SP3': 20,
#     'O_-1_SP3': 21, 'Mg_1_S': 22, 'Mg_0_SP': 23, 'N_-1_SP2': 24, 'O_-1_SP2': 25,
#     'S_1_SP2': 26, 'Zn_0_SP': 27, 'Se_0_SP2': 28, 'Zn_1_S': 29, 'Si_0_SP3': 30,
#     'N_0_SP': 31, 'N_1_SP2': 32, 'P_1_SP3': 33, 'P_0_SP3D': 34, 'O_0_SP2': 35,
#     'N_1_SP': 36, 'S_-1_SP3': 37, 'Se_0_SP3': 38, 'Cl_0_SP3': 39, 'P_1_SP2': 40,
#     'B_0_SP2': 41, 'N_0_SP3': 42
# }

ATOM_TPYE_TO_IDX = {
    'Zn_1': 1, 'S_-1': 2, 'Mg_1': 3, 'C_0_SP2': 4, 'Si_0': 5,
    'S_0': 6, 'Mg_0': 7, 'N_1': 8, 'Cu_0': 9, 'Zn_0': 10, 'P_1': 11,
    'O_0': 12, 'O_-1': 13, 'C_-1_SP': 14, 'S_1': 15, 'Br_0': 16, 'P_0': 17,
    'C_0_SP': 18, 'Sn_0': 19, 'B_0': 20, 'Se_0': 21, 'F_0': 22, 'I_0': 23,
    'N_-1': 24, 'N_0': 25, 'C_0_SP3': 26, 'Cl_0': 27
}

ATOM_IDX_TO_TYPE = {v: k for k, v in ATOM_TPYE_TO_IDX.items()}

ATOM_REMAP = {
    'B': 5, 'Br': 35, 'C': 6, 'Cl': 17, 'Cu': 29, 'F': 9, 'I': 53, 'Mg': 12,
    'N': 7, 'O': 8, 'P': 15, 'S': 16, 'Si': 14, 'Se': 34, 'Sn': 50, 'Zn': 30
}

ACHANGE_TO_IDX = {0: 0, 1: 1, 2: 2, 3: 3, -1: 4, -2: 5, - 3: 6}


def get_all_amap(smi):
    mol = Chem.MolFromSmiles(smi)
    if mol is None:
        return set()
    answer = set(x.GetAtomMapNum() for x in mol.GetAtoms())
    return answer


def get_mol_belong(smi, belong):
    mol = Chem.MolFromSmiles(smi)
    if mol is None:
        raise NotImplementedError(f'Invalid smiles {smi}')
    for atom in mol.GetAtoms():
        return belong[atom.GetAtomMapNum()]
    return -1


def clear_map_number(smi):
    """Clear the atom mapping number of a SMILES sequence"""
    mol = Chem.MolFromSmiles(smi)
    if mol is None:
        print(smi)
        return smi
    for atom in mol.GetAtoms():
        if atom.HasProp('molAtomMapNumber'):
            atom.ClearProp('molAtomMapNumber')
    return canonical_smiles(Chem.MolToSmiles(mol))


def canonical_smiles(smi):
    """Canonicalize a SMILES without atom mapping"""
    mol = Chem.MolFromSmiles(smi)
    if mol is None:
        return smi
    else:
        canonical_smi = Chem.MolToSmiles(mol)
        # print('>>', canonical_smi)
        if '.' in canonical_smi:
            canonical_smi_list = canonical_smi.split('.')
            canonical_smi_list = sorted(
                canonical_smi_list, key=lambda x: (len(x), x))
            canonical_smi = '.'.join(canonical_smi_list)
        return canonical_smi


def get_bond_info(mol: Chem.Mol) -> Dict:
    """Get information on bonds in the molecule.
    Parameters
    ----------
    mol: Chem.Mol
        Molecule
    """
    if mol is None:
        return {}

    bond_info = {}
    for bond in mol.GetBonds():
        a_start = bond.GetBeginAtom().GetAtomMapNum()
        a_end = bond.GetEndAtom().GetAtomMapNum()

        key_pair = sorted([a_start, a_end])
        bond_info[tuple(key_pair)] = [
            bond.GetBondTypeAsDouble(), bond.GetIdx()
        ]

    return bond_info


def get_mol(smiles: str, kekulize: bool = False) -> Chem.Mol:
    """SMILES string to Mol.
    Parameters
    ----------
    smiles: str,
        SMILES string for molecule
    kekulize: bool,
        Whether to kekulize the molecule
    """
    mol = Chem.MolFromSmiles(smiles)
    if mol is not None and kekulize:
        Chem.Kekulize(mol)
    return mol


def align_kekule_pairs(r: str, p: str) -> Tuple[Chem.Mol, Chem.Mol]:
    """Aligns kekule pairs to ensure unchanged bonds have same bond order in
    previously aromatic rings.
    Parameters
    ----------
    r: str,
        SMILES string representing the reactants
    p: str,
        SMILES string representing the product
    """
    reac_mol = Chem.MolFromSmiles(r)
    max_amap = max([atom.GetAtomMapNum() for atom in reac_mol.GetAtoms()])
    for atom in reac_mol.GetAtoms():
        if atom.GetAtomMapNum() == 0:
            atom.SetAtomMapNum(max_amap + 1)
            max_amap = max_amap + 1

    prod_mol = Chem.MolFromSmiles(p)

    prod_prev = get_bond_info(prod_mol)
    Chem.Kekulize(prod_mol)
    prod_new = get_bond_info(prod_mol)

    reac_prev = get_bond_info(reac_mol)
    Chem.Kekulize(reac_mol)
    reac_new = get_bond_info(reac_mol)

    for bond in prod_new:
        if bond in reac_new and (prod_prev[bond][0] == reac_prev[bond][0]):
            reac_new[bond][0] = prod_new[bond][0]

    reac_mol = Chem.RWMol(reac_mol)
    amap_idx = {
        atom.GetAtomMapNum(): atom.GetIdx()
        for atom in reac_mol.GetAtoms()
    }

    for bond in reac_new:
        idx1, idx2 = amap_idx[bond[0]], amap_idx[bond[1]]
        bo = reac_new[bond][0]
        reac_mol.RemoveBond(idx1, idx2)
        reac_mol.AddBond(idx1, idx2, BOND_FLOAT_TO_TYPE[bo])

    return reac_mol.GetMol(), prod_mol


def get_reaction_core(
    r: str, p: str, kekulize: bool = False
) -> Tuple[Set, List]:
    """Get the reaction core and edits for given reaction

    Parameters
    ----------
    r: str,
        SMILES string representing the reactants
    p: str,
        SMILES string representing the product
    kekulize: bool,
        Whether to kekulize molecules to fetch minimal set of edits
    """
    reac_mol = get_mol(r)
    prod_mol = get_mol(p)

    if reac_mol is None or prod_mol is None:
        return set(), []

    if kekulize:
        reac_mol, prod_mol = align_kekule_pairs(r, p)

    prod_bonds = get_bond_info(prod_mol)
    p_amap_idx = {
        atom.GetAtomMapNum(): atom.GetIdx()
        for atom in prod_mol.GetAtoms()
    }

    max_amap = max([atom.GetAtomMapNum() for atom in reac_mol.GetAtoms()])
    for atom in reac_mol.GetAtoms():
        if atom.GetAtomMapNum() == 0:
            atom.SetAtomMapNum(max_amap + 1)
            max_amap += 1

    reac_bonds = get_bond_info(reac_mol)
    reac_amap = {
        atom.GetAtomMapNum(): atom.GetIdx()
        for atom in reac_mol.GetAtoms()
    }

    rxn_core = set()
    core_edits = []

    for bond in prod_bonds:
        if bond in reac_bonds and prod_bonds[bond][0] != reac_bonds[bond][0]:
            a_start, a_end = bond
            prod_bo, reac_bo = prod_bonds[bond][0], reac_bonds[bond][0]

            a_start, a_end = sorted([a_start, a_end])
            edit = f"{a_start}:{a_end}:{prod_bo}:{reac_bo}"
            core_edits.append(edit)
            rxn_core.update([a_start, a_end])

        if bond not in reac_bonds:
            a_start, a_end = bond
            reac_bo = 0.0
            prod_bo = prod_bonds[bond][0]

            start, end = sorted([a_start, a_end])
            edit = f"{a_start}:{a_end}:{prod_bo}:{reac_bo}"
            core_edits.append(edit)
            rxn_core.update([a_start, a_end])

    for bond in reac_bonds:
        if bond not in prod_bonds:
            amap1, amap2 = bond

            if (amap1 in p_amap_idx) and (amap2 in p_amap_idx):
                a_start, a_end = sorted([amap1, amap2])
                reac_bo = reac_bonds[bond][0]
                edit = f"{a_start}:{a_end}:{0.0}:{reac_bo}"
                core_edits.append(edit)
                rxn_core.update([a_start, a_end])

    for atom in prod_mol.GetAtoms():
        amap_num = atom.GetAtomMapNum()

        numHs_prod = atom.GetTotalNumHs()
        numHs_reac = reac_mol.GetAtomWithIdx(
            reac_amap[amap_num]
        ).GetTotalNumHs()

        if numHs_prod != numHs_reac:
            edit = f"{amap_num}:{0}:{1.0}:{0.0}"
            core_edits.append(edit)
            rxn_core.add(amap_num)

    return rxn_core, core_edits


def get_leaving_group(prod: str, reac: str):
    prod_amap = get_all_amap(prod)
    reac_amap = get_all_amap(reac)

    r_mol = get_mol(reac)
    if r_mol is None:
        return [], []
    break_edges, conn_egs = [], []
    for bond in r_mol.GetBonds():
        start_atom = bond.GetBeginAtom()
        end_atom = bond.GetEndAtom()
        start_amap = start_atom.GetAtomMapNum()
        end_amap = end_atom.GetAtomMapNum()

        if start_amap in prod_amap and end_amap not in prod_amap:
            break_edges.append((start_amap, end_amap))
            break_edges.append((end_amap, start_amap))
            conn_egs.append((start_amap, end_amap))
        if start_amap not in prod_amap and end_amap in prod_amap:
            break_edges.append((start_amap, end_amap))
            break_edges.append((end_amap, start_amap))
            conn_egs.append((end_amap, start_amap))

    frgs = break_fragements(reac, break_edges).split('.')
    answer = []
    for lg in frgs:
        all_amap = get_all_amap(lg)
        if len(all_amap & prod_amap) == 0:
            answer.append(lg)
        else:
            assert len(all_amap & prod_amap) == len(all_amap), \
                f'The breaking is not correct, {reac}>>{prod}'
    return answer, conn_egs


def get_synthons(prod: str, reac: str, kekulize: bool = False):
    reac_mol, prod_mol = get_mol(reac), get_mol(prod)
    if reac_mol is None or prod_mol is None:
        return {}, {}
    if kekulize:
        reac_mol, prod_mol = align_kekule_pairs(reac, prod)
    prod_bonds = get_bond_info(prod_mol)
    prod_amap_idx = {
        atom.GetAtomMapNum(): atom.GetIdx()
        for atom in prod_mol.GetAtoms()
    }

    reac_bonds = get_bond_info(reac_mol)
    reac_amap_idx = {
        atom.GetAtomMapNum(): atom.GetIdx()
        for atom in reac_mol.GetAtoms()
    }

    atom2deltaH, edges2typechange = {}, {}
    for atom in prod_mol.GetAtoms():
        amap_num = atom.GetAtomMapNum()
        numHs_prod = atom.GetTotalNumHs()
        reac_atom = reac_mol.GetAtomWithIdx(reac_amap_idx[amap_num])
        numHs_reac = reac_atom.GetTotalNumHs()
        atom2deltaH[amap_num] = numHs_prod - numHs_reac

    for bond in prod_bonds:
        target_type = reac_bonds[bond][0] if bond in reac_bonds else 0.0
        edges2typechange[bond] = (prod_bonds[bond][0], target_type)

    # We have omitted the formation of new bonds between the product atoms
    # during the reaction process, as this situation occurs
    # only to a small extent.

    return atom2deltaH, edges2typechange


if __name__ == '__main__':
    with open('test_examples.txt') as Fin:
        content = Fin.readlines()

    # example I
    reac, prod = content[0].strip().split('>>')
    mols = [Chem.MolFromSmiles(reac), Chem.MolFromSmiles(prod)]
    img = Draw.MolsToGridImage(
        mols,
        molsPerRow=2,
        subImgSize=(2000, 2000),
        legends=["REAC", 'PROD']
    )
    img.save('tmp_figs/example1.pdf')

    rxn_core, core_edits, real_bond = get_reaction_core(reac, prod, True, True)
    print('[RXN CORE]')
    print(rxn_core)
    print('[CORE EDIT]')
    print(core_edits)

    # example 2

    reac, prod = content[1].strip().split('>>')
    mols = [Chem.MolFromSmiles(reac), Chem.MolFromSmiles(prod)]
    img = Draw.MolsToGridImage(
        mols,
        molsPerRow=2,
        subImgSize=(2000, 2000),
        legends=["REAC", 'PROD']
    )
    img.save('tmp_figs/example2.pdf')

    p_mol = mols[1]
    print([x.GetSymbol() for x in p_mol.GetAtoms()])
    p_mol = Chem.AddHs(p_mol)
    print([x.GetSymbol() for x in p_mol.GetAtoms()])


def convert_res_into_smiles(
    org_node_types, org_edge_types, node_pred, edge_pred
):
    mol = Chem.RWMol()
    atom_reidx = {}
    for k, v in org_node_types.items():
        symbol, charge = ATOM_IDX_TO_TYPE[v].split('_')[:2]
        new_idx = mol.AddAtom(Chem.Atom(ATOM_REMAP[symbol]))
        atom_reidx[k] = new_idx
        this_atom = mol.GetAtomWithIdx(new_idx)
        this_atom.SetFormalCharge(int(charge))

    for k, v in node_pred.items():
        symbol, charge = ATOM_IDX_TO_TYPE[v].split('_')[:2]
        new_idx = mol.AddAtom(Chem.Atom(ATOM_REMAP[symbol]))
        atom_reidx[k] = new_idx
        this_atom = mol.GetAtomWithIdx(new_idx)
        this_atom.SetFormalCharge(int(charge))

    for (src, dst), v in org_edge_types.items():
        mol.AddBond(atom_reidx[src], atom_reidx[dst], BOND_TYPES[v])

    for (src, dst), v in edge_pred.items():
        mol.AddBond(atom_reidx[src], atom_reidx[dst], BOND_TYPES[v])

    mol = mol.GetMol()
    t_str = Chem.MolToSmiles(mol)
    return canonical_smiles(t_str)


def extend_by_dfs(reac, activate_nodes, prod_amap):
    def dfs(mol, x, vis, curr_nodes):
        curr = mol.GetAtomWithIdx(x)
        curr_amap = curr.GetAtomMapNum()
        if curr_amap in vis:
            return
        curr_nodes.append(curr_amap)
        vis.add(curr_amap)
        for nei in curr.GetNeighbors():
            dfs(mol, nei.GetIdx(), vis, curr_nodes)

    curr_nodes = [-1 for _ in range(max(prod_amap.values()) + 1)]
    for k, v in prod_amap.items():
        curr_nodes[v] = k

    vis = set(prod_amap.keys())
    assert all(x != -1 for x in curr_nodes), 'Invalid prod_amap'

    mol = Chem.MolFromSmiles(reac)
    if mol is None:
        raise ValueError(f'Invalid smiles {reac}')

    # mark connected parts
    for atom in mol.GetAtoms():
        am = atom.GetAtomMapNum()
        if am in activate_nodes:
            for nei in atom.GetNeighbors():
                dfs(mol, nei.GetIdx(), vis, curr_nodes)

    # mark isolated part
    for atom in mol.GetAtoms():
        am = atom.GetAtomMapNum()
        if am not in vis:
            dfs(mol, atom.GetIdx(), vis, curr_nodes)

    return {v: idx for idx, v in enumerate(curr_nodes)}


def extend_by_bfs(reac, activate_nodes, prod_amap):

    def bfs_with_Q(Q, lf, mol, vis):
        while lf < len(Q):
            top = Q[lf]
            top_atom = mol.GetAtomWithIdx(top)
            # print('[top atom]', lf, top_atom.GetAtomMapNum())
            for nei in top_atom.GetNeighbors():
                nei_amap = nei.GetAtomMapNum()
                if nei_amap not in vis:
                    vis.add(nei_amap)
                    curr_nodes.append(nei_amap)
                    Q.append(nei.GetIdx())
            lf += 1

        # print('\n[done]\n')

    curr_nodes = [-1 for _ in range(max(prod_amap.values()) + 1)]
    for k, v in prod_amap.items():
        curr_nodes[v] = k
    vis = set(prod_amap.keys())
    # print(vis)

    assert all(x != -1 for x in curr_nodes), 'Invalid prod_amap'

    mol = Chem.MolFromSmiles(reac)
    if mol is None:
        raise ValueError(f'Invalid smiles {reac}')

    # mark connected part
    Q, lf = [], 0

    for atom in mol.GetAtoms():
        am = atom.GetAtomMapNum()
        if am in activate_nodes:
            Q.append(atom.GetIdx())

    bfs_with_Q(Q, lf, mol, vis)

    # mark isolated part

    for atom in mol.GetAtoms():
        am = atom.GetAtomMapNum()
        if am not in vis:
            Q = [atom.GetIdx()]
            vis.add(am)
            curr_nodes.append(am)
            bfs_with_Q(Q, 0, mol, vis)

    return {v: idx for idx, v in enumerate(curr_nodes)}


<<<<<<< HEAD
def predict_synthons(node_types, edge_types, edge_label_dict):
    mol, atom_reidx = Chem.RWMol(), {}
    for k, v in node_types:
        pass
=======
def add_random_Amap(smiles):
    mol = Chem.MolFromSmiles(smiles)
    for x in mol.GetAtoms():
        x.ClearProp('molAtomMapNumber')
    for idx, x in enumerate(mol.GetAtoms()):
        x.SetAtomMapNum(idx + 1)
    return Chem.MolToSmiles(mol)


def break_fragements(smiles, break_edges, canonicalize=False):
    """ 

    break a smilse into synthons according to the given break edges
    the break edges is a Iterable of tuples. tuple contains the amap 
    numbers of end atoms.
    """

    Mol = Chem.MolFromSmiles(smiles)
    Chem.Kekulize(Mol, True)
    # The kekulize is required otherwise you can not get the
    # correct synthons

    assert all(x.GetAtomMapNum() != 0 for x in Mol.GetAtoms()), \
        'Invalid atom mapping is founded, please correct it'

    tmol = Chem.RWMol(Mol)

    for bond in Mol.GetBonds():
        start_atom = bond.GetBeginAtom()
        end_atom = bond.GetEndAtom()
        start_idx = start_atom.GetIdx()
        end_idx = end_atom.GetIdx()
        start_amap = start_atom.GetAtomMapNum()
        end_amap = end_atom.GetAtomMapNum()

        if (start_amap, end_amap) in break_edges:
            tmol.RemoveBond(start_idx, end_idx)

    answer = Chem.MolToSmiles(tmol.GetMol())
    if Chem.MolFromSmiles(answer) is None:
        print('\n[smi]', smiles)
    if canonicalize:
        answer = clear_map_number(answer)
    return answer


def get_node_types(smiles, return_idx=True):
    mol = get_mol(smiles)
    result = {}
    for atom in mol.GetAtoms():
        amap_num = atom.GetAtomMapNum()
        hyb = atom.GetHybridization()
        sym = atom.GetSymbol()
        chg = atom.GetFormalCharge()
        if sym == 'C':
            result[amap_num] = f'{sym}_{chg}_{hyb}'
        else:
            result[amap_num] = f'{sym}_{chg}'

    if return_idx:
        result = {
            k: ATOM_TPYE_TO_IDX[v]
            for k, v in result.items()
        }

    return result


def get_edge_types(smiles, kekulize=False):
    mol = get_mol(smiles, kekulize=kekulize)
    result = {}
    for bond in mol.GetBonds():
        a_start = bond.GetBeginAtom().GetAtomMapNum()
        a_end = bond.GetEndAtom().GetAtomMapNum()
        bond_type = BOND_FLOAT_TO_IDX[bond.GetBondTypeAsDouble()]
        result[(a_start, a_end)] = bond_type
        result[(a_end, a_start)] = bond_type
    return result


def get_block(reactants):
    reactants = reactants.split('.')
    amap2block = {}
    for idx, reac in enumerate(reactants):
        xmol = Chem.MolFromSmiles(reac)
        assert xmol is not None, 'Invalid reactant'
        for x in xmol.GetAtoms():
            amap2block[x.GetAtomMapNum()] = idx

    return amap2block
>>>>>>> 515e5b09
<|MERGE_RESOLUTION|>--- conflicted
+++ resolved
@@ -498,12 +498,6 @@
     return {v: idx for idx, v in enumerate(curr_nodes)}
 
 
-<<<<<<< HEAD
-def predict_synthons(node_types, edge_types, edge_label_dict):
-    mol, atom_reidx = Chem.RWMol(), {}
-    for k, v in node_types:
-        pass
-=======
 def add_random_Amap(smiles):
     mol = Chem.MolFromSmiles(smiles)
     for x in mol.GetAtoms():
@@ -593,5 +587,4 @@
         for x in xmol.GetAtoms():
             amap2block[x.GetAtomMapNum()] = idx
 
-    return amap2block
->>>>>>> 515e5b09
+    return amap2block