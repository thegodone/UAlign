import numpy as np
import re
from copy import deepcopy
from rdkit import Chem
from typing import List, Dict, Set, Tuple
from rdkit.Chem import AllChem
from rdkit.Chem import Draw


BOND_TYPES = [
    None, Chem.rdchem.BondType.SINGLE, Chem.rdchem.BondType.DOUBLE,
    Chem.rdchem.BondType.TRIPLE, Chem.rdchem.BondType.AROMATIC
]
BOND_FLOAT_TO_TYPE = {
    0.0: BOND_TYPES[0],
    1.0: BOND_TYPES[1],
    2.0: BOND_TYPES[2],
    3.0: BOND_TYPES[3],
    1.5: BOND_TYPES[4],
}

BOND_FLOAT_TO_IDX = {0.0: 0, 1.0: 1, 2.0: 2, 3.0: 3, 1.5: 4}
<<<<<<< HEAD
BOND_FLOAT_TYPES = [0.0, 1.0, 2.0, 3.0, 1.5]

=======
>>>>>>> 79870c89

ATOM_TPYE_TO_IDX = {
    'Zn_1': 1, 'S_-1': 2, 'Mg_1': 3, 'C_0_SP2': 4, 'Si_0': 5,
    'S_0': 6, 'Mg_0': 7, 'N_1': 8, 'Cu_0': 9, 'Zn_0': 10, 'P_1': 11,
    'O_0': 12, 'O_-1': 13, 'C_-1_SP': 14, 'S_1': 15, 'Br_0': 16, 'P_0': 17,
    'C_0_SP': 18, 'Sn_0': 19, 'B_0': 20, 'Se_0': 21, 'F_0': 22, 'I_0': 23,
    'N_-1': 24, 'N_0': 25, 'C_0_SP3': 26, 'Cl_0': 27
}

ATOM_IDX_TO_TYPE = {v: k for k, v in ATOM_TPYE_TO_IDX.items()}

ATOM_REMAP = {
    'B': 5, 'Br': 35, 'C': 6, 'Cl': 17, 'Cu': 29, 'F': 9, 'I': 53, 'Mg': 12,
    'N': 7, 'O': 8, 'P': 15, 'S': 16, 'Si': 14, 'Se': 34, 'Sn': 50, 'Zn': 30
}

ACHANGE_TO_IDX = {0: 0, 1: 1, 2: 2, 3: 3, -1: 4, -2: 5, - 3: 6}

MAX_VALENCE = {'N': 3, 'C': 4, 'O': 2, 'Br': 1, 'Cl': 1, 'F': 1, 'I': 1}


def get_all_amap(smi):
    mol = Chem.MolFromSmiles(smi)
    if mol is None:
        return set()
    answer = set(x.GetAtomMapNum() for x in mol.GetAtoms())
    return answer


def get_mol_belong(smi, belong):
    mol = Chem.MolFromSmiles(smi)
    if mol is None:
        raise NotImplementedError(f'Invalid smiles {smi}')
    for atom in mol.GetAtoms():
        return belong[atom.GetAtomMapNum()]
    return -1


def clear_map_number(smi):
    """Clear the atom mapping number of a SMILES sequence"""
    mol = Chem.MolFromSmiles(smi)
    if mol is None:
        return smi
    for atom in mol.GetAtoms():
        if atom.HasProp('molAtomMapNumber'):
            atom.ClearProp('molAtomMapNumber')
    return canonical_smiles(Chem.MolToSmiles(mol))


def canonical_smiles(smi):
    """Canonicalize a SMILES without atom mapping"""
    mol = Chem.MolFromSmiles(smi)
    if mol is None:
        return smi
    else:
        canonical_smi = Chem.MolToSmiles(mol)
        # print('>>', canonical_smi)
        if '.' in canonical_smi:
            canonical_smi_list = canonical_smi.split('.')
            canonical_smi_list = sorted(
                canonical_smi_list, key=lambda x: (len(x), x))
            canonical_smi = '.'.join(canonical_smi_list)
        return canonical_smi


def clear_map_number(smi):
    """Clear the atom mapping number of a SMILES sequence"""
    mol = Chem.MolFromSmiles(smi)
    for atom in mol.GetAtoms():
        if atom.HasProp('molAtomMapNumber'):
            atom.ClearProp('molAtomMapNumber')
    return canonical_smiles(Chem.MolToSmiles(mol))


def canonical_smiles(smi):
    """Canonicalize a SMILES without atom mapping"""
    mol = Chem.MolFromSmiles(smi)
    if mol is None:
        return smi
    else:
        canonical_smi = Chem.MolToSmiles(mol)
        # print('>>', canonical_smi)
        if '.' in canonical_smi:
            canonical_smi_list = canonical_smi.split('.')
            canonical_smi_list = sorted(
                canonical_smi_list, key=lambda x: (len(x), x)
            )
            canonical_smi = '.'.join(canonical_smi_list)
        return canonical_smi


def get_bond_info(mol: Chem.Mol) -> Dict:
    """Get information on bonds in the molecule.
    Parameters
    ----------
    mol: Chem.Mol
        Molecule
    """
    if mol is None:
        return {}

    bond_info = {}
    for bond in mol.GetBonds():
        a_start = bond.GetBeginAtom().GetAtomMapNum()
        a_end = bond.GetEndAtom().GetAtomMapNum()

        key_pair = sorted([a_start, a_end])
        bond_info[tuple(key_pair)] = [
            bond.GetBondTypeAsDouble(), bond.GetIdx()
        ]

    return bond_info


def get_mol(smiles: str, kekulize: bool = False) -> Chem.Mol:
    """SMILES string to Mol.
    Parameters
    ----------
    smiles: str,
        SMILES string for molecule
    kekulize: bool,
        Whether to kekulize the molecule
    """
    mol = Chem.MolFromSmiles(smiles)
    if mol is not None and kekulize:
        Chem.Kekulize(mol)
    return mol


<<<<<<< HEAD
def align_kekule_pairs(r: str, p: str) -> Tuple[Chem.Mol, Chem.Mol]:
    """Aligns kekule pairs to ensure unchanged bonds have same bond order in
    previously aromatic rings.
    Parameters
    ----------
    r: str,
        SMILES string representing the reactants
    p: str,
        SMILES string representing the product
    """
    reac_mol = Chem.MolFromSmiles(r)
    max_amap = max([atom.GetAtomMapNum() for atom in reac_mol.GetAtoms()])
    for atom in reac_mol.GetAtoms():
        if atom.GetAtomMapNum() == 0:
            atom.SetAtomMapNum(max_amap + 1)
            max_amap = max_amap + 1

    prod_mol = Chem.MolFromSmiles(p)

    prod_prev = get_bond_info(prod_mol)
    Chem.Kekulize(prod_mol)
    prod_new = get_bond_info(prod_mol)

    reac_prev = get_bond_info(reac_mol)
    Chem.Kekulize(reac_mol)
    reac_new = get_bond_info(reac_mol)

    for bond in prod_new:
        if bond in reac_new and (prod_prev[bond][0] == reac_prev[bond][0]):
            reac_new[bond][0] = prod_new[bond][0]

    reac_mol = Chem.RWMol(reac_mol)
    amap_idx = {
        atom.GetAtomMapNum(): atom.GetIdx()
        for atom in reac_mol.GetAtoms()
    }

    for bond in reac_new:
        idx1, idx2 = amap_idx[bond[0]], amap_idx[bond[1]]
        bo = reac_new[bond][0]
        reac_mol.RemoveBond(idx1, idx2)
        reac_mol.AddBond(idx1, idx2, BOND_FLOAT_TO_TYPE[bo])

    return reac_mol.GetMol(), prod_mol


def get_reaction_core(
    r: str, p: str, kekulize: bool = False
) -> Tuple[Set, List]:
    """Get the reaction core and edits for given reaction

    Parameters
    ----------
    r: str,
        SMILES string representing the reactants
    p: str,
        SMILES string representing the product
    kekulize: bool,
        Whether to kekulize molecules to fetch minimal set of edits
    """
    reac_mol = get_mol(r)
    prod_mol = get_mol(p)

=======
def get_synthon_edits(
    reac: str, prod: str, consider_inner_bonds: bool = False,
    return_org_type: bool = False
):
    reac_mol, prod_mol = get_mol(reac), get_mol(prod)
    ke_reac_mol = get_mol(reac, kekulize=True)
>>>>>>> 79870c89
    if reac_mol is None or prod_mol is None:
        raise NotImplementedError('[SYN BREAK] Invalid Smiles Given')

    prod_bonds = get_bond_info(prod_mol)
    reac_bonds = get_bond_info(reac_mol)

<<<<<<< HEAD
    rxn_core = set()
    core_edits = []

    for bond in prod_bonds:
        if bond in reac_bonds and prod_bonds[bond][0] != reac_bonds[bond][0]:
            a_start, a_end = bond
            prod_bo, reac_bo = prod_bonds[bond][0], reac_bonds[bond][0]

            a_start, a_end = sorted([a_start, a_end])
            edit = f"{a_start}:{a_end}:{prod_bo}:{reac_bo}"
            core_edits.append(edit)
            rxn_core.update([a_start, a_end])

        if bond not in reac_bonds:
            a_start, a_end = bond
            reac_bo = 0.0
            prod_bo = prod_bonds[bond][0]

            start, end = sorted([a_start, a_end])
            edit = f"{a_start}:{a_end}:{prod_bo}:{reac_bo}"
            core_edits.append(edit)
            rxn_core.update([a_start, a_end])

    for bond in reac_bonds:
        if bond not in prod_bonds:
            amap1, amap2 = bond

            if (amap1 in p_amap_idx) and (amap2 in p_amap_idx):
                a_start, a_end = sorted([amap1, amap2])
                reac_bo = reac_bonds[bond][0]
                edit = f"{a_start}:{a_end}:{0.0}:{reac_bo}"
                core_edits.append(edit)
                rxn_core.update([a_start, a_end])

    for atom in prod_mol.GetAtoms():
        amap_num = atom.GetAtomMapNum()

        numHs_prod = atom.GetTotalNumHs()
        numHs_reac = reac_mol.GetAtomWithIdx(
            reac_amap[amap_num]
        ).GetTotalNumHs()

        if numHs_prod != numHs_reac:
            edit = f"{amap_num}:{0}:{1.0}:{0.0}"
            core_edits.append(edit)
            rxn_core.add(amap_num)

    return rxn_core, core_edits


def break_fragements(smiles, break_edges):
    """ 

    break a smilse into synthons according to the given break edges
    the break edges is a Iterable of tuples. tuple contains the amap 
    numbers of end atoms.
    """

    Mol = Chem.MolFromSmiles(smiles)
    Chem.Kekulize(Mol, True)
    # The kekulize is required otherwise you can not get the
    # correct synthons

    assert all(x.GetAtomMapNum() != 0 for x in Mol.GetAtoms()), \
        'Invalid atom mapping is founded, please correct it'

    tmol = Chem.RWMol(Mol)

    amap = {x.GetAtomMapNum(): x.GetIdx() for x in Mol.GetAtoms()}
    for a, b in break_edges:
        start_idx, end_idx = amap[a], amap[b]
        if tmol.GetBondBetweenAtoms(start_idx, end_idx) is not None:
            tmol.RemoveBond(start_idx, end_idx)

    answer = Chem.MolToSmiles(tmol.GetMol())
    if Chem.MolFromSmiles(answer) is None:
        print('\n[smi]', smiles)
    return answer


def get_leaving_group_synthon(
    prod: str, reac: str, consider_inner_bonds: bool = False
) -> Tuple[List[str], List[str], Dict[Tuple[int, int], float]]:
    prod_amap = get_all_amap(prod)
    reac_amap = get_all_amap(reac)

    p_mol = get_mol(prod, kekulize=True)
    r_mol = get_mol(reac, kekulize=True)

    if p_mol is None or r_mol is None:
        raise NotImplementedError('[LG EXT] Invalid Smiles Given')

    prod_bonds = set()

    for bond in p_mol.GetBonds():
        start_atom = bond.GetBeginAtom()
        end_atom = bond.GetEndAtom()
        start_amap = start_atom.GetAtomMapNum()
        end_amap = end_atom.GetAtomMapNum()
        prod_bonds.add((start_amap, end_amap))
        prod_bonds.add((end_amap, start_amap))

    break_edges, conn_edges = set(), {}
    for bond in r_mol.GetBonds():
        start_atom = bond.GetBeginAtom()
        end_atom = bond.GetEndAtom()
        start_amap = start_atom.GetAtomMapNum()
        end_amap = end_atom.GetAtomMapNum()
        e_type = bond.GetBondTypeAsDouble()

        if start_amap in prod_amap:
            if end_amap not in prod_amap:
                break_edges.add((start_amap, end_amap))
                break_edges.add((end_amap, start_amap))
                conn_edges[(start_amap, end_amap)] = e_type
            elif not consider_inner_bonds and \
                    (start_amap, end_amap) not in prod_bonds:
                break_edges.add((start_amap, end_amap))
                break_edges.add((end_amap, start_amap))

        elif end_amap in prod_amap:
            break_edges.add((start_amap, end_amap))
            break_edges.add((end_amap, start_amap))
            conn_edges[(end_amap, start_amap)] = e_type

    frgs = break_fragements(reac, break_edges).split('.')
    lgs, syns = [], []
    for block in frgs:
        all_amap = get_all_amap(block)
        if len(all_amap & prod_amap) == 0:
            lgs.append(block)
        else:
            assert len(all_amap & prod_amap) == len(all_amap), \
                f'The breaking is not correct, {reac}>>{prod}'
            syns.append(block)

    return lgs, syns, conn_edges


def get_synthon_edits(
    reac: str, prod: str, consider_inner_bonds: bool = False,
    return_org_type: bool = False
):
    reac_mol, prod_mol = get_mol(reac), get_mol(prod)
    ke_reac_mol = get_mol(reac, kekulize=True)
    if reac_mol is None or prod_mol is None:
        raise NotImplementedError('[SYN BREAK] Invalid Smiles Given')

    prod_bonds = get_bond_info(prod_mol)
    reac_bonds = get_bond_info(reac_mol)

=======
>>>>>>> 79870c89
    prod_amap_idx = {
        atom.GetAtomMapNum(): atom.GetIdx()
        for atom in prod_mol.GetAtoms()
    }

    reac_amap_idx = {
        atom.GetAtomMapNum(): atom.GetIdx()
        for atom in reac_mol.GetAtoms()
    }
    ke_reac_bonds = get_bond_info(ke_reac_mol)

    Eatom, Hatom, Catom, deltaE = set(), set(), set(), {}
    for bond, (ftype, bidx) in prod_bonds.items():
        if bond not in reac_bonds:
            target = 0
        elif ftype == reac_bonds[bond][0]:
            continue
        elif reac_bonds[bond][0] == 1.5:
            target = ke_reac_bonds[bond][0]
        else:
            target = reac_bonds[bond][0]
<<<<<<< HEAD

        assert target != 1.5, 'Building aromatic bonds!'
        if ftype != target:
            deltaE[bond] = (ftype, target)
            Eatom.update(bond)

    if consider_inner_bonds:
        for bond in reac_bonds:
            if bond[0] not in prod_amap_idx or bond[1] not in prod_amap_idx:
                continue
            if bond not in prod_bonds:
                deltaE[bond] = (0, ke_reac_bonds[bond][0])
                Eatom.update(bond)

    for atom in prod_mol.GetAtoms():
        amap_num = atom.GetAtomMapNum()
        reac_atom = reac_mol.GetAtomWithIdx(reac_amap_idx[amap_num])
        if atom.GetTotalNumHs() != reac_atom.GetTotalNumHs():
            Hatom.add(amap_num)
        if atom.GetFormalCharge() != reac_atom.GetFormalCharge():
            Catom.add(amap_num)

    if not return_org_type:
        return Eatom, Hatom, Catom, deltaE
    return Eatom, Hatom, Catom, deltaE, prod_bonds


def edit_to_synthons(smi, edge_edits):
    mol = Chem.MolFromSmiles(smi)
    if mol is None:
        raise ValueError(f'Invalid smiles {smi} given')

    assert all(x.GetAtomMapNum() != 0 for x in mol.GetAtoms()), \
        'atom mapping are required for editing the mol'

    old_types = {}
    for bond in mol.GetBonds():
        a_atom, b_atom = bond.GetBeginAtom(), bond.GetEndAtom()
        a_amap, b_amap = a_atom.GetAtomMapNum(), b_atom.GetAtomMapNum()
        old_types[(a_amap, b_amap)] = old_types[(b_amap, a_amap)] = \
            bond.GetBondTypeAsDouble()

    old_ExpHs = {
        x.GetAtomMapNum(): x.GetNumExplicitHs() for x in mol.GetAtoms()
    }
    Chem.Kekulize(mol, True)
    # clear all the aromatic information, to avoid invalid breaking

    amap = {x.GetAtomMapNum(): x.GetIdx() for x in mol.GetAtoms()}
    ke_old_bond_vals = {
        x.GetAtomMapNum(): sum(y.GetBondTypeAsDouble() for y in x.GetBonds())
        for x in mol.GetAtoms()
    }

    tmol = Chem.RWMol(mol)

    modified_atoms = set()

    for (a, b), n_type in edge_edits.items():
        if n_type == old_types.get((a, b), 0):
            continue
        a_idx, b_idx = amap[a], amap[b]
        begin_atom = tmol.GetAtomWithIdx(a_idx)
        end_atom = tmol.GetAtomWithIdx(b_idx)
        a_sym, b_sym = begin_atom.GetSymbol(), end_atom.GetSymbol()
        old_bond = tmol.GetBondBetweenAtoms(a_idx, b_idx)
        if old_bond is not None:
            tmol.RemoveBond(a_idx, b_idx)
            modified_atoms.update((a, b))

            if old_types[(a, b)] == 1 and a_sym == 'N' and b_sym == 'O':
                if begin_atom.GetFormalCharge() == 1:
                    begin_atom.SetFormalCharge(0)
                    begin_atom.SetNumExplicitHs(0)
                if end_atom.GetFormalCharge() == -1:
                    end_atom.SetFormalCharge(0)
            elif old_types[(a, b)] == 1 and a_sym == 'O' and b_sym == 'N':
                if begin_atom.GetFormalCharge() == -1:
                    begin_atom.SetFormalCharge(0)
                if end_atom.GetFormalCharge() == 1:
                    end_atom.SetFormalCharge(0)
                    end_atom.SetNumExplicitHs(0)

    broken_smi = Chem.MolToSmiles(tmol.GetMol())
    broken_mol = Chem.MolFromSmiles(broken_smi)
    broken_amap = {
        x.GetAtomMapNum(): x.GetIdx() for x in broken_mol.GetAtoms()
    }

    tmol = Chem.RWMol(broken_mol)

    for atom in tmol.GetAtoms():
        ax = atom.GetAtomMapNum()
        atom.SetNumExplicitHs(old_ExpHs[ax])

    tmol.UpdatePropertyCache()

    # reload the aromatic edges
    # recover the num of explicit Hs, solve the conflict of exp atoms

    for (a, b), n_type in edge_edits.items():
        if n_type == old_types.get((a, b), 0) or n_type == 0:
            continue
        assert n_type != 1.5, "Building aromatic bonds"
        a_idx, b_idx = broken_amap[a], broken_amap[b]
        begin_atom = tmol.GetAtomWithIdx(a_idx)
        end_atom = tmol.GetAtomWithIdx(b_idx)
        a_sym, b_sym = begin_atom.GetSymbol(), end_atom.GetSymbol()

        tmol.AddBond(a_idx, b_idx, BOND_FLOAT_TO_TYPE[n_type])
        modified_atoms.update((a, b))

        if old_types.get((a, b), 0) == 1 and n_type == 2 and a_sym == 'S'\
                and b_sym == 'O' and end_atom.GetFormalCharge() == -1:
            end_atom.SetFormalCharge(0)
        elif old_types.get((a, b), 0) == 1 and n_type == 2 and a_sym == 'O'\
                and b_sym == 'S' and begin_atom.GetFormalCharge() == -1:
            begin_atom.SetFormalCharge(-1)

    for ax in modified_atoms:
        atom = tmol.GetAtomWithIdx(broken_amap[ax])
        curr_bv = sum(y.GetBondTypeAsDouble() for y in atom.GetBonds())
        if curr_bv >= ke_old_bond_vals[ax]:
            delta = curr_bv - ke_old_bond_vals[ax]
            curr_hs = int(max(0, atom.GetNumExplicitHs() - delta))
            atom.SetNumExplicitHs(curr_hs)

    for atom in tmol.GetAtoms():
        if atom.GetSymbol() == 'N':
            bond_vals = sum([x.GetBondTypeAsDouble() for x in atom.GetBonds()])
            if bond_vals == 4 and not atom.GetIsAromatic():
                atom.SetFormalCharge(1)
        elif atom.GetSymbol() == 'P':
            bond_vals = [x.GetBondTypeAsDouble() for x in atom.GetBonds()]
            if sum(bond_vals) == 4 and len(bond_vals) == 4:
                atom.SetFormalCharge(1)
                atom.SetNumExplicitHs(0)

    syn_mol = tmol.GetMol()
    answer = Chem.MolToSmiles(syn_mol)
    return answer

    # updated_bond_types = {
    #     (a, b): c for (a, b), c in old_types.items() if a < b
    # }
    # updated_bond_types.update(edge_edits)

    # return rebuild_aromatic(answer, updated_bond_types)


def get_reactants_from_edits(prod_smi, edge_edits, lgs, conns):
    prod_mol = Chem.MolFromSmiles(prod_smi)
    lg_mol = Chem.MolFromSmiles(lgs)
    if lg_mol is None or prod_mol is None:
        raise ValueError(f'Invalid Smiles passed, {prod_smi}\n{lgs}')

    assert all(x.GetAtomMapNum() != 0 for x in prod_mol.GetAtoms()), \
        'atom mapping are required for editing the mol'

    assert all(x.GetAtomMapNum() != 0 for x in lg_mol.GetAtoms()), \
        'atom mapping are required for editing the mol'

    max_amap = max(x.GetAtomMapNum() for x in prod_mol.GetAtoms())
    delt_amap = max_amap + 100

    real_conns = {(x, y + delt_amap): v for (x, y), v in conns.items()}

    for atom in lg_mol.GetAtoms():
        curr_anum = atom.GetAtomMapNum()
        atom.ClearProp('molAtomMapNumber')
        atom.SetAtomMapNum(curr_anum + delt_amap)

    new_mol = Chem.Mol(prod_mol)
    new_mol = Chem.CombineMols(new_mol, lg_mol)

    old_types = {}
    for bond in new_mol.GetBonds():
        a_atom, b_atom = bond.GetBeginAtom(), bond.GetEndAtom()
        a_amap, b_amap = a_atom.GetAtomMapNum(), b_atom.GetAtomMapNum()
        old_types[(a_amap, b_amap)] = old_types[(b_amap, a_amap)] = \
            bond.GetBondTypeAsDouble()

    old_ExpHs = {
        x.GetAtomMapNum(): x.GetNumExplicitHs() for x in new_mol.GetAtoms()
    }
    Chem.Kekulize(new_mol, True)
    # clear all the aromatic information, to avoid invalid breaking

    amap = {x.GetAtomMapNum(): x.GetIdx() for x in new_mol.GetAtoms()}
    ke_old_bond_vals = {
        x.GetAtomMapNum(): sum(y.GetBondTypeAsDouble() for y in x.GetBonds())
        for x in new_mol.GetAtoms()
    }

    tmol = Chem.RWMol(new_mol)

    modified_atoms = set()

    for (a, b), n_type in edge_edits.items():
        if n_type == old_types.get((a, b), 0):
            continue
        a_idx, b_idx = amap[a], amap[b]
        begin_atom = tmol.GetAtomWithIdx(a_idx)
        end_atom = tmol.GetAtomWithIdx(b_idx)
        a_sym, b_sym = begin_atom.GetSymbol(), end_atom.GetSymbol()
        old_bond = tmol.GetBondBetweenAtoms(a_idx, b_idx)
        if old_bond is not None:
            tmol.RemoveBond(a_idx, b_idx)
            modified_atoms.update((a, b))

            if old_types[(a, b)] == 1 and a_sym == 'N' and b_sym == 'O':
                if begin_atom.GetFormalCharge() == 1:
                    begin_atom.SetFormalCharge(0)
                    begin_atom.SetNumExplicitHs(0)
                    ke_old_bond_vals[a] -= 1
                if end_atom.GetFormalCharge() == -1:
                    end_atom.SetFormalCharge(0)
                    ke_old_bond_vals[b] += 1
            elif old_types[(a, b)] == 1 and a_sym == 'O' and b_sym == 'N':
                if begin_atom.GetFormalCharge() == -1:
                    begin_atom.SetFormalCharge(0)
                    ke_old_bond_vals[a] += 1
                if end_atom.GetFormalCharge() == 1:
                    end_atom.SetFormalCharge(0)
                    end_atom.SetNumExplicitHs(0)
                    ke_old_bond_vals[b] -= 1

    broken_smi = Chem.MolToSmiles(tmol.GetMol())
    broken_mol = Chem.MolFromSmiles(broken_smi)
    broken_amap = {
        x.GetAtomMapNum(): x.GetIdx() for x in broken_mol.GetAtoms()
    }

    tmol = Chem.RWMol(broken_mol)

    for atom in tmol.GetAtoms():
        ax = atom.GetAtomMapNum()
        atom.SetNumExplicitHs(old_ExpHs[ax])

    tmol.UpdatePropertyCache()

    # reload the aromatic edges
    # recover the num of explicit Hs, solve the conflict of exp atoms

    for (a, b), n_type in edge_edits.items():
        if n_type == old_types.get((a, b), 0) or n_type == 0:
            continue
        assert n_type != 1.5, "Building aromatic bonds"
        a_idx, b_idx = broken_amap[a], broken_amap[b]
        begin_atom = tmol.GetAtomWithIdx(a_idx)
        end_atom = tmol.GetAtomWithIdx(b_idx)
        a_sym, b_sym = begin_atom.GetSymbol(), end_atom.GetSymbol()

        tmol.AddBond(a_idx, b_idx, BOND_FLOAT_TO_TYPE[n_type])
        modified_atoms.update((a, b))

        if old_types.get((a, b), 0) == 1 and n_type == 2 and a_sym == 'S'\
                and b_sym == 'O' and end_atom.GetFormalCharge() == -1:
            end_atom.SetFormalCharge(0)
        elif old_types.get((a, b), 0) == 1 and n_type == 2 and a_sym == 'O'\
                and b_sym == 'S' and begin_atom.GetFormalCharge() == -1:
            begin_atom.SetFormalCharge(-1)

    for (a, b), v in real_conns.items():
        assert v != 1.5, "Building aromatic bonds"
        a_idx, b_idx = broken_amap[a], broken_amap[b]
        begin_atom = tmol.GetAtomWithIdx(a_idx)
        end_atom = tmol.GetAtomWithIdx(b_idx)

        tmol.AddBond(a_idx, b_idx, BOND_FLOAT_TO_TYPE[v])
        modified_atoms.add(a)

    for ax in modified_atoms:
        atom = tmol.GetAtomWithIdx(broken_amap[ax])
        curr_bv = sum(y.GetBondTypeAsDouble() for y in atom.GetBonds())
        if curr_bv >= ke_old_bond_vals[ax]:
            delta = curr_bv - ke_old_bond_vals[ax]
            curr_hs = int(max(0, atom.GetNumExplicitHs() - delta))
            atom.SetNumExplicitHs(curr_hs)
        else:
            delta = ke_old_bond_vals[ax] - curr_bv
            curr_hs = int(atom.GetNumExplicitHs() + delta)
            atom.SetNumExplicitHs(curr_hs)

    for atom in tmol.GetAtoms():
        if atom.GetSymbol() == 'C':
            bond_vals = sum([x.GetBondTypeAsDouble() for x in atom.GetBonds()])
            nei_sym = [nei.GetSymbol() for nei in atom.GetNeighbors()]
            check1 = 'O' in nei_sym and 'N' in nei_sym and \
                atom.GetIsAromatic() and len(atom.GetBonds()) == 3

            check2 = 'O' in nei_sym and len(atom.GetBonds()) == 3 \
                and atom.GetIsAromatic()

            check3 = 'N' in nei_sym and len(atom.GetBonds()) == 3 \
                and atom.GetIsAromatic()
            check4 = 'S' in nei_sym and len(atom.GetBonds()) == 3 \
                and atom.GetIsAromatic()

            if check1 or check2 or check3 or check4:
                if bond_vals >= MAX_VALENCE['C']:
                    atom.SetNumExplicitHs(0)
            else:
                if bond_vals >= MAX_VALENCE['C']:
                    atom.SetNumExplicitHs(0)
                    atom.SetFormalCharge(int(bond_vals - MAX_VALENCE['C']))
                else:
                    atom.SetNumExplicitHs(int(MAX_VALENCE['C'] - bond_vals))
                    atom.SetFormalCharge(0)

        elif atom.GetSymbol() == 'N':
            bond_vals = sum([x.GetBondTypeAsDouble() for x in atom.GetBonds()])
            if not atom.GetIsAromatic():
                if bond_vals >= MAX_VALENCE['N']:
                    atom.SetNumExplicitHs(0)
                    atom.SetFormalCharge(int(bond_vals - MAX_VALENCE['N']))
            elif atom.GetFormalCharge() == 1:
                if bond_vals == MAX_VALENCE['N']:
                    atom.SetFormalCharge(0)
                    atom.SetNumExplicitHs(0)

        elif atom.GetSymbol() == 'S':
            bond_vals = sum([x.GetBondTypeAsDouble() for x in atom.GetBonds()])
            if not atom.GetIsAromatic() and bond_vals in [2, 4, 6]:
                atom.SetFormalCharge(0)
                atom.SetNumExplicitHs(0)
            elif atom.GetIsAromatic() and bond_vals in [3, 5]:
                atom.SetNumExplicitHs(0)

        elif atom.GetSymbol() == 'Sn':
            bond_vals = sum([x.GetBondTypeAsDouble() for x in atom.GetBonds()])
            if bond_vals >= 4:
                atom.SetNumExplicitHs(0)
        elif atom.GetSymbol() == 'O':
            bond_vals = sum([x.GetBondTypeAsDouble() for x in atom.GetBonds()])
            if bond_vals >= MAX_VALENCE['O']:
                atom.SetNumExplicitHs(0)
            elif bond_vals == 0:
                atom.SetNumExplicitHs(2)
            elif bond_vals < MAX_VALENCE['O'] and atom.GetFormalCharge() != -1:
                atom.SetNumExplicitHs(int(MAX_VALENCE['O'] - bond_vals))
                atom.SetFormalCharge(0)
        elif atom.GetSymbol() == 'P':
            bond_vals = [x.GetBondTypeAsDouble() for x in atom.GetBonds()]
            if sum(bond_vals) == 4 and len(bond_vals) == 4:
                atom.SetFormalCharge(1)
                atom.SetNumExplicitHs(0)
            elif sum(bond_vals) in [3, 5] and not atom.GetIsAromatic():
                atom.SetNumExplicitHs(0)
        elif atom.GetSymbol() == 'B':
            bond_vals = [x.GetBondTypeAsDouble() for x in atom.GetBonds()]
            if len(bond_vals) == 4 and sum(bond_vals) == 4:
                atom.SetFormalCharge(-1)
                atom.SetNumExplicitHs(0)
            elif sum(bond_vals) >= 3:
                atom.SetNumExplicitHs(0)
        elif atom.GetSymbol() in ['Br', 'Cl', 'I', 'F']:
            bond_vals = sum([x.GetBondTypeAsDouble() for x in atom.GetBonds()])
            if bond_vals >= MAX_VALENCE[atom.GetSymbol()]:
                atom.SetNumExplicitHs(0)

    reac_mol = tmol.GetMol()
    return Chem.MolToSmiles(reac_mol)


def run_special_case(reactants, charge_atoms=None):
    azide_rule = AllChem.ReactionFromSmarts(
        '[NH:2]=[N+:3]=[N-:4]>>[NH0-:2]=[N+:3]=[N-:4]'
    )
    reac_mols = [Chem.MolFromSmiles(x) for x in reactants.split('.')]
    reac_wo_amap = [clear_map_number(x) for x in reactants.split('.')]

    assert all(x is not None for x in reac_mols), 'Invalid reactants given'

    if charge_atoms is not None:
        for idx, x in enumerate(reac_mols):
            if reac_wo_amap[idx] == 'CS':
                for at in x.GetAtoms():
                    sym = at.GetSymbol()
                    amp = at.GetAtomMapNum()
                    Hs = at.GetNumExplicitHs()
                    if sym == 'S' and amp in charge_atoms:
                        at.SetNumExplicitHs(Hs - 1)
                        at.SetFormalCharge(-1)
            elif reac_wo_amap[idx] in ['CO']:
                for at in x.GetAtoms():
                    sym = at.GetSymbol()
                    amp = at.GetAtomMapNum()
                    Hs = at.GetNumExplicitHs()
                    if sym == 'O' and amp in charge_atoms:
                        at.SetNumExplicitHs(Hs - 1)
                        at.SetFormalCharge(-1)

            elif reac_wo_amap[idx] == 'C#N':
                for at in x.GetAtoms():
                    sym = at.GetSymbol()
                    amp = at.GetAtomMapNum()
                    Hs = at.GetNumExplicitHs()
                    if sym == 'C' and amp in charge_atoms:
                        at.SetNumExplicitHs(Hs - 1)
                        at.SetFormalCharge(-1)
            elif reac_wo_amap[idx] == 'N#CS':
                for at in x.GetAtoms():
                    sym = at.GetSymbol()
                    amp = at.GetAtomMapNum()
                    Hs = at.GetNumExplicitHs()
                    if sym == 'S' and amp in charge_atoms:
                        at.SetNumExplicitHs(Hs - 1)
                        at.SetFormalCharge(-1)
            elif reac_wo_amap[idx] == 'N':
                for at in x.GetAtoms():
                    sym = at.GetSymbol()
                    amp = at.GetAtomMapNum()
                    if sym == 'N' and amp in charge_atoms:
                        at.SetNumExplicitHs(4)
                        at.SetFormalCharge(1)
            elif reac_wo_amap[idx] == 'N=[N+]=N':
                xflag = False
                for at in x.GetAtoms():
                    xcg = at.GetFormalCharge()
                    amp = at.GetAtomMapNum()
                    if amp in charge_atoms and xcg == 0:
                        xflag = True
                if xflag:
                    for at in x.GetAtoms():
                        if at.GetFormalCharge() == 0:
                            at.SetFormalCharge(-1)
                            at.SetNumExplicitHs(0)

    for idx, mol in enumerate(reac_mols):
        out = azide_rule.RunReactants((mol, ))
        if len(out) > 0:
            reac_mols[idx] = out[0][0]

    px = ".".join([Chem.MolToSmiles(x) for x in reac_mols])
    return canonical_smiles(px)
=======

        assert target != 1.5, 'Building aromatic bonds!'
        if ftype != target:
            deltaE[bond] = (ftype, target)
            Eatom.update(bond)

    if consider_inner_bonds:
        for bond in reac_bonds:
            if bond[0] not in prod_amap_idx or bond[1] not in prod_amap_idx:
                continue
            if bond not in prod_bonds:
                deltaE[bond] = (0, ke_reac_bonds[bond][0])
                Eatom.update(bond)

    for atom in prod_mol.GetAtoms():
        amap_num = atom.GetAtomMapNum()
        reac_atom = reac_mol.GetAtomWithIdx(reac_amap_idx[amap_num])
        if atom.GetTotalNumHs() != reac_atom.GetTotalNumHs():
            Hatom.add(amap_num)
        if atom.GetFormalCharge() != reac_atom.GetFormalCharge():
            Catom.add(amap_num)

    if not return_org_type:
        return Eatom, Hatom, Catom, deltaE
    return Eatom, Hatom, Catom, deltaE, prod_bonds
>>>>>>> 79870c89


if __name__ == '__main__':
    with open('test_examples.txt') as Fin:
        content = Fin.readlines()

    # example I
    reac, prod = content[0].strip().split('>>')
    mols = [Chem.MolFromSmiles(reac), Chem.MolFromSmiles(prod)]
    img = Draw.MolsToGridImage(
        mols,
        molsPerRow=2,
        subImgSize=(2000, 2000),
        legends=["REAC", 'PROD']
    )
    img.save('tmp_figs/example1.pdf')

    rxn_core, core_edits, real_bond = get_reaction_core(reac, prod, True, True)
    print('[RXN CORE]')
    print(rxn_core)
    print('[CORE EDIT]')
    print(core_edits)

    # example 2

    reac, prod = content[1].strip().split('>>')
    mols = [Chem.MolFromSmiles(reac), Chem.MolFromSmiles(prod)]
    img = Draw.MolsToGridImage(
        mols,
        molsPerRow=2,
        subImgSize=(2000, 2000),
        legends=["REAC", 'PROD']
    )
    img.save('tmp_figs/example2.pdf')

    p_mol = mols[1]
    print([x.GetSymbol() for x in p_mol.GetAtoms()])
    p_mol = Chem.AddHs(p_mol)
    print([x.GetSymbol() for x in p_mol.GetAtoms()])


<<<<<<< HEAD
def convert_res_into_smiles(
    org_node_types, org_edge_types, node_pred, edge_pred
):
    mol = Chem.RWMol()
    atom_reidx = {}
    for k, v in org_node_types.items():
        symbol, charge = ATOM_IDX_TO_TYPE[v].split('_')[:2]
        new_idx = mol.AddAtom(Chem.Atom(ATOM_REMAP[symbol]))
        atom_reidx[k] = new_idx
        this_atom = mol.GetAtomWithIdx(new_idx)
        this_atom.SetFormalCharge(int(charge))

    for k, v in node_pred.items():
        symbol, charge = ATOM_IDX_TO_TYPE[v].split('_')[:2]
        new_idx = mol.AddAtom(Chem.Atom(ATOM_REMAP[symbol]))
        atom_reidx[k] = new_idx
        this_atom = mol.GetAtomWithIdx(new_idx)
        this_atom.SetFormalCharge(int(charge))

    for (src, dst), v in org_edge_types.items():
        mol.AddBond(atom_reidx[src], atom_reidx[dst], BOND_TYPES[v])

    for (src, dst), v in edge_pred.items():
        mol.AddBond(atom_reidx[src], atom_reidx[dst], BOND_TYPES[v])

    mol = mol.GetMol()
    t_str = Chem.MolToSmiles(mol)
    return canonical_smiles(t_str)


def add_random_Amap(smiles):
    mol = Chem.MolFromSmiles(smiles)
    for x in mol.GetAtoms():
        x.ClearProp('molAtomMapNumber')
    for idx, x in enumerate(mol.GetAtoms()):
        x.SetAtomMapNum(idx + 1)
    return Chem.MolToSmiles(mol)


def add_random_Amap_lg(smiles, sep_token='`'):
    smiles = smiles.split(sep_token)
    x_res, pa = [], 1
    for x in smiles:
        if x != '':
            p = Chem.MolFromSmiles(x)
            for am in p.GetAtoms():
                am.SetAtomMapNum(pa)
                pa += 1
            x_res.append(Chem.MolToSmiles(p))
        else:
            x_res.append(x)
    return sep_token.join(x_res)


def get_node_types(smiles, return_idx=True):
    mol = get_mol(smiles)
    result = {}
    for atom in mol.GetAtoms():
        amap_num = atom.GetAtomMapNum()
        hyb = atom.GetHybridization()
        sym = atom.GetSymbol()
        chg = atom.GetFormalCharge()
        if sym == 'C':
            result[amap_num] = f'{sym}_{chg}_{hyb}'
        else:
            result[amap_num] = f'{sym}_{chg}'

    if return_idx:
        result = {
            k: ATOM_TPYE_TO_IDX[v]
            for k, v in result.items()
        }

    return result


def get_edge_types(smiles, kekulize=False):
    mol = get_mol(smiles, kekulize=kekulize)
    result = {}
    for bond in mol.GetBonds():
        a_start = bond.GetBeginAtom().GetAtomMapNum()
        a_end = bond.GetEndAtom().GetAtomMapNum()
        bond_type = BOND_FLOAT_TO_IDX[bond.GetBondTypeAsDouble()]
        result[(a_start, a_end)] = bond_type
        result[(a_end, a_start)] = bond_type
    return result


def get_block(reactants):
    reactants = reactants.split('.')
    amap2block = {}
    for idx, reac in enumerate(reactants):
        xmol = Chem.MolFromSmiles(reac)
        assert xmol is not None, 'Invalid reactant'
        for x in xmol.GetAtoms():
            amap2block[x.GetAtomMapNum()] = idx

    return amap2block


def eval_by_atom_bond(smi1, smi2):
    mol1, mol2 = get_mol(smi1), get_mol(smi2)
    ke_mol1 = get_mol(smi1, kekulize=True)
    ke_mol2 = get_mol(smi2, kekulize=True)

    bond1 = get_bond_info(mol1)
    bond2 = get_bond_info(mol2)
    ke_bond1 = get_bond_info(ke_mol1)
    ke_bond2 = get_bond_info(ke_mol2)

    if set(bond1.keys()) != set(bond2.keys()):
        return False

    for k, v in bond1.items():
        if v[0] != bond2[k][0] and ke_bond1[k][0] != ke_bond2[k][0]:
            # print('die', k, ke_bond1[k][0], ke_bond2[k][0])
            return False

    return True
=======
def clear_map_number(smi):
    """Clear the atom mapping number of a SMILES sequence"""
    mol = Chem.MolFromSmiles(smi)
    for atom in mol.GetAtoms():
        if atom.HasProp('molAtomMapNumber'):
            atom.ClearProp('molAtomMapNumber')
    return canonical_smiles(Chem.MolToSmiles(mol))


def canonical_smiles(smi):
    """Canonicalize a SMILES without atom mapping"""
    mol = Chem.MolFromSmiles(smi)
    if mol is None:
        return smi
    else:
        canonical_smi = Chem.MolToSmiles(mol)
        # print('>>', canonical_smi)
        if '.' in canonical_smi:
            canonical_smi_list = canonical_smi.split('.')
            canonical_smi_list = sorted(
                canonical_smi_list, key=lambda x: (len(x), x)
            )
            canonical_smi = '.'.join(canonical_smi_list)
        return canonical_smi


def cano_with_am(smi):
    mol = Chem.MolFromSmiles(smi)
    tmol = deepcopy(mol)
    for atom in mol.GetAtoms():
        if atom.HasProp('molAtomMapNumber'):
            atom.ClearProp('molAtomMapNumber')

    ranks = list(Chem.CanonicalRankAtoms(mol))
    root_atom = int(np.argmin(ranks))
    return Chem.MolToSmiles(tmol, rootedAtAtom=root_atom, canonical=True)


def remove_am_wo_cano(smi):
    mol = Chem.MolFromSmiles(smi)
    for atom in mol.GetAtoms():
        if atom.HasProp('molAtomMapNumber'):
            atom.ClearProp('molAtomMapNumber')

    return Chem.MolToSmiles(mol, canonical=False)


def find_all_amap(smi):
    return list(map(int, re.findall(r"(?<=:)\d+", smi)))
>>>>>>> 79870c89
<|MERGE_RESOLUTION|>--- conflicted
+++ resolved
@@ -20,11 +20,6 @@
 }
 
 BOND_FLOAT_TO_IDX = {0.0: 0, 1.0: 1, 2.0: 2, 3.0: 3, 1.5: 4}
-<<<<<<< HEAD
-BOND_FLOAT_TYPES = [0.0, 1.0, 2.0, 3.0, 1.5]
-
-=======
->>>>>>> 79870c89
 
 ATOM_TPYE_TO_IDX = {
     'Zn_1': 1, 'S_-1': 2, 'Mg_1': 3, 'C_0_SP2': 4, 'Si_0': 5,
@@ -40,54 +35,6 @@
     'B': 5, 'Br': 35, 'C': 6, 'Cl': 17, 'Cu': 29, 'F': 9, 'I': 53, 'Mg': 12,
     'N': 7, 'O': 8, 'P': 15, 'S': 16, 'Si': 14, 'Se': 34, 'Sn': 50, 'Zn': 30
 }
-
-ACHANGE_TO_IDX = {0: 0, 1: 1, 2: 2, 3: 3, -1: 4, -2: 5, - 3: 6}
-
-MAX_VALENCE = {'N': 3, 'C': 4, 'O': 2, 'Br': 1, 'Cl': 1, 'F': 1, 'I': 1}
-
-
-def get_all_amap(smi):
-    mol = Chem.MolFromSmiles(smi)
-    if mol is None:
-        return set()
-    answer = set(x.GetAtomMapNum() for x in mol.GetAtoms())
-    return answer
-
-
-def get_mol_belong(smi, belong):
-    mol = Chem.MolFromSmiles(smi)
-    if mol is None:
-        raise NotImplementedError(f'Invalid smiles {smi}')
-    for atom in mol.GetAtoms():
-        return belong[atom.GetAtomMapNum()]
-    return -1
-
-
-def clear_map_number(smi):
-    """Clear the atom mapping number of a SMILES sequence"""
-    mol = Chem.MolFromSmiles(smi)
-    if mol is None:
-        return smi
-    for atom in mol.GetAtoms():
-        if atom.HasProp('molAtomMapNumber'):
-            atom.ClearProp('molAtomMapNumber')
-    return canonical_smiles(Chem.MolToSmiles(mol))
-
-
-def canonical_smiles(smi):
-    """Canonicalize a SMILES without atom mapping"""
-    mol = Chem.MolFromSmiles(smi)
-    if mol is None:
-        return smi
-    else:
-        canonical_smi = Chem.MolToSmiles(mol)
-        # print('>>', canonical_smi)
-        if '.' in canonical_smi:
-            canonical_smi_list = canonical_smi.split('.')
-            canonical_smi_list = sorted(
-                canonical_smi_list, key=lambda x: (len(x), x))
-            canonical_smi = '.'.join(canonical_smi_list)
-        return canonical_smi
 
 
 def clear_map_number(smi):
@@ -154,224 +101,6 @@
     return mol
 
 
-<<<<<<< HEAD
-def align_kekule_pairs(r: str, p: str) -> Tuple[Chem.Mol, Chem.Mol]:
-    """Aligns kekule pairs to ensure unchanged bonds have same bond order in
-    previously aromatic rings.
-    Parameters
-    ----------
-    r: str,
-        SMILES string representing the reactants
-    p: str,
-        SMILES string representing the product
-    """
-    reac_mol = Chem.MolFromSmiles(r)
-    max_amap = max([atom.GetAtomMapNum() for atom in reac_mol.GetAtoms()])
-    for atom in reac_mol.GetAtoms():
-        if atom.GetAtomMapNum() == 0:
-            atom.SetAtomMapNum(max_amap + 1)
-            max_amap = max_amap + 1
-
-    prod_mol = Chem.MolFromSmiles(p)
-
-    prod_prev = get_bond_info(prod_mol)
-    Chem.Kekulize(prod_mol)
-    prod_new = get_bond_info(prod_mol)
-
-    reac_prev = get_bond_info(reac_mol)
-    Chem.Kekulize(reac_mol)
-    reac_new = get_bond_info(reac_mol)
-
-    for bond in prod_new:
-        if bond in reac_new and (prod_prev[bond][0] == reac_prev[bond][0]):
-            reac_new[bond][0] = prod_new[bond][0]
-
-    reac_mol = Chem.RWMol(reac_mol)
-    amap_idx = {
-        atom.GetAtomMapNum(): atom.GetIdx()
-        for atom in reac_mol.GetAtoms()
-    }
-
-    for bond in reac_new:
-        idx1, idx2 = amap_idx[bond[0]], amap_idx[bond[1]]
-        bo = reac_new[bond][0]
-        reac_mol.RemoveBond(idx1, idx2)
-        reac_mol.AddBond(idx1, idx2, BOND_FLOAT_TO_TYPE[bo])
-
-    return reac_mol.GetMol(), prod_mol
-
-
-def get_reaction_core(
-    r: str, p: str, kekulize: bool = False
-) -> Tuple[Set, List]:
-    """Get the reaction core and edits for given reaction
-
-    Parameters
-    ----------
-    r: str,
-        SMILES string representing the reactants
-    p: str,
-        SMILES string representing the product
-    kekulize: bool,
-        Whether to kekulize molecules to fetch minimal set of edits
-    """
-    reac_mol = get_mol(r)
-    prod_mol = get_mol(p)
-
-=======
-def get_synthon_edits(
-    reac: str, prod: str, consider_inner_bonds: bool = False,
-    return_org_type: bool = False
-):
-    reac_mol, prod_mol = get_mol(reac), get_mol(prod)
-    ke_reac_mol = get_mol(reac, kekulize=True)
->>>>>>> 79870c89
-    if reac_mol is None or prod_mol is None:
-        raise NotImplementedError('[SYN BREAK] Invalid Smiles Given')
-
-    prod_bonds = get_bond_info(prod_mol)
-    reac_bonds = get_bond_info(reac_mol)
-
-<<<<<<< HEAD
-    rxn_core = set()
-    core_edits = []
-
-    for bond in prod_bonds:
-        if bond in reac_bonds and prod_bonds[bond][0] != reac_bonds[bond][0]:
-            a_start, a_end = bond
-            prod_bo, reac_bo = prod_bonds[bond][0], reac_bonds[bond][0]
-
-            a_start, a_end = sorted([a_start, a_end])
-            edit = f"{a_start}:{a_end}:{prod_bo}:{reac_bo}"
-            core_edits.append(edit)
-            rxn_core.update([a_start, a_end])
-
-        if bond not in reac_bonds:
-            a_start, a_end = bond
-            reac_bo = 0.0
-            prod_bo = prod_bonds[bond][0]
-
-            start, end = sorted([a_start, a_end])
-            edit = f"{a_start}:{a_end}:{prod_bo}:{reac_bo}"
-            core_edits.append(edit)
-            rxn_core.update([a_start, a_end])
-
-    for bond in reac_bonds:
-        if bond not in prod_bonds:
-            amap1, amap2 = bond
-
-            if (amap1 in p_amap_idx) and (amap2 in p_amap_idx):
-                a_start, a_end = sorted([amap1, amap2])
-                reac_bo = reac_bonds[bond][0]
-                edit = f"{a_start}:{a_end}:{0.0}:{reac_bo}"
-                core_edits.append(edit)
-                rxn_core.update([a_start, a_end])
-
-    for atom in prod_mol.GetAtoms():
-        amap_num = atom.GetAtomMapNum()
-
-        numHs_prod = atom.GetTotalNumHs()
-        numHs_reac = reac_mol.GetAtomWithIdx(
-            reac_amap[amap_num]
-        ).GetTotalNumHs()
-
-        if numHs_prod != numHs_reac:
-            edit = f"{amap_num}:{0}:{1.0}:{0.0}"
-            core_edits.append(edit)
-            rxn_core.add(amap_num)
-
-    return rxn_core, core_edits
-
-
-def break_fragements(smiles, break_edges):
-    """ 
-
-    break a smilse into synthons according to the given break edges
-    the break edges is a Iterable of tuples. tuple contains the amap 
-    numbers of end atoms.
-    """
-
-    Mol = Chem.MolFromSmiles(smiles)
-    Chem.Kekulize(Mol, True)
-    # The kekulize is required otherwise you can not get the
-    # correct synthons
-
-    assert all(x.GetAtomMapNum() != 0 for x in Mol.GetAtoms()), \
-        'Invalid atom mapping is founded, please correct it'
-
-    tmol = Chem.RWMol(Mol)
-
-    amap = {x.GetAtomMapNum(): x.GetIdx() for x in Mol.GetAtoms()}
-    for a, b in break_edges:
-        start_idx, end_idx = amap[a], amap[b]
-        if tmol.GetBondBetweenAtoms(start_idx, end_idx) is not None:
-            tmol.RemoveBond(start_idx, end_idx)
-
-    answer = Chem.MolToSmiles(tmol.GetMol())
-    if Chem.MolFromSmiles(answer) is None:
-        print('\n[smi]', smiles)
-    return answer
-
-
-def get_leaving_group_synthon(
-    prod: str, reac: str, consider_inner_bonds: bool = False
-) -> Tuple[List[str], List[str], Dict[Tuple[int, int], float]]:
-    prod_amap = get_all_amap(prod)
-    reac_amap = get_all_amap(reac)
-
-    p_mol = get_mol(prod, kekulize=True)
-    r_mol = get_mol(reac, kekulize=True)
-
-    if p_mol is None or r_mol is None:
-        raise NotImplementedError('[LG EXT] Invalid Smiles Given')
-
-    prod_bonds = set()
-
-    for bond in p_mol.GetBonds():
-        start_atom = bond.GetBeginAtom()
-        end_atom = bond.GetEndAtom()
-        start_amap = start_atom.GetAtomMapNum()
-        end_amap = end_atom.GetAtomMapNum()
-        prod_bonds.add((start_amap, end_amap))
-        prod_bonds.add((end_amap, start_amap))
-
-    break_edges, conn_edges = set(), {}
-    for bond in r_mol.GetBonds():
-        start_atom = bond.GetBeginAtom()
-        end_atom = bond.GetEndAtom()
-        start_amap = start_atom.GetAtomMapNum()
-        end_amap = end_atom.GetAtomMapNum()
-        e_type = bond.GetBondTypeAsDouble()
-
-        if start_amap in prod_amap:
-            if end_amap not in prod_amap:
-                break_edges.add((start_amap, end_amap))
-                break_edges.add((end_amap, start_amap))
-                conn_edges[(start_amap, end_amap)] = e_type
-            elif not consider_inner_bonds and \
-                    (start_amap, end_amap) not in prod_bonds:
-                break_edges.add((start_amap, end_amap))
-                break_edges.add((end_amap, start_amap))
-
-        elif end_amap in prod_amap:
-            break_edges.add((start_amap, end_amap))
-            break_edges.add((end_amap, start_amap))
-            conn_edges[(end_amap, start_amap)] = e_type
-
-    frgs = break_fragements(reac, break_edges).split('.')
-    lgs, syns = [], []
-    for block in frgs:
-        all_amap = get_all_amap(block)
-        if len(all_amap & prod_amap) == 0:
-            lgs.append(block)
-        else:
-            assert len(all_amap & prod_amap) == len(all_amap), \
-                f'The breaking is not correct, {reac}>>{prod}'
-            syns.append(block)
-
-    return lgs, syns, conn_edges
-
-
 def get_synthon_edits(
     reac: str, prod: str, consider_inner_bonds: bool = False,
     return_org_type: bool = False
@@ -384,8 +113,6 @@
     prod_bonds = get_bond_info(prod_mol)
     reac_bonds = get_bond_info(reac_mol)
 
-=======
->>>>>>> 79870c89
     prod_amap_idx = {
         atom.GetAtomMapNum(): atom.GetIdx()
         for atom in prod_mol.GetAtoms()
@@ -407,7 +134,6 @@
             target = ke_reac_bonds[bond][0]
         else:
             target = reac_bonds[bond][0]
-<<<<<<< HEAD
 
         assert target != 1.5, 'Building aromatic bonds!'
         if ftype != target:
@@ -433,444 +159,6 @@
     if not return_org_type:
         return Eatom, Hatom, Catom, deltaE
     return Eatom, Hatom, Catom, deltaE, prod_bonds
-
-
-def edit_to_synthons(smi, edge_edits):
-    mol = Chem.MolFromSmiles(smi)
-    if mol is None:
-        raise ValueError(f'Invalid smiles {smi} given')
-
-    assert all(x.GetAtomMapNum() != 0 for x in mol.GetAtoms()), \
-        'atom mapping are required for editing the mol'
-
-    old_types = {}
-    for bond in mol.GetBonds():
-        a_atom, b_atom = bond.GetBeginAtom(), bond.GetEndAtom()
-        a_amap, b_amap = a_atom.GetAtomMapNum(), b_atom.GetAtomMapNum()
-        old_types[(a_amap, b_amap)] = old_types[(b_amap, a_amap)] = \
-            bond.GetBondTypeAsDouble()
-
-    old_ExpHs = {
-        x.GetAtomMapNum(): x.GetNumExplicitHs() for x in mol.GetAtoms()
-    }
-    Chem.Kekulize(mol, True)
-    # clear all the aromatic information, to avoid invalid breaking
-
-    amap = {x.GetAtomMapNum(): x.GetIdx() for x in mol.GetAtoms()}
-    ke_old_bond_vals = {
-        x.GetAtomMapNum(): sum(y.GetBondTypeAsDouble() for y in x.GetBonds())
-        for x in mol.GetAtoms()
-    }
-
-    tmol = Chem.RWMol(mol)
-
-    modified_atoms = set()
-
-    for (a, b), n_type in edge_edits.items():
-        if n_type == old_types.get((a, b), 0):
-            continue
-        a_idx, b_idx = amap[a], amap[b]
-        begin_atom = tmol.GetAtomWithIdx(a_idx)
-        end_atom = tmol.GetAtomWithIdx(b_idx)
-        a_sym, b_sym = begin_atom.GetSymbol(), end_atom.GetSymbol()
-        old_bond = tmol.GetBondBetweenAtoms(a_idx, b_idx)
-        if old_bond is not None:
-            tmol.RemoveBond(a_idx, b_idx)
-            modified_atoms.update((a, b))
-
-            if old_types[(a, b)] == 1 and a_sym == 'N' and b_sym == 'O':
-                if begin_atom.GetFormalCharge() == 1:
-                    begin_atom.SetFormalCharge(0)
-                    begin_atom.SetNumExplicitHs(0)
-                if end_atom.GetFormalCharge() == -1:
-                    end_atom.SetFormalCharge(0)
-            elif old_types[(a, b)] == 1 and a_sym == 'O' and b_sym == 'N':
-                if begin_atom.GetFormalCharge() == -1:
-                    begin_atom.SetFormalCharge(0)
-                if end_atom.GetFormalCharge() == 1:
-                    end_atom.SetFormalCharge(0)
-                    end_atom.SetNumExplicitHs(0)
-
-    broken_smi = Chem.MolToSmiles(tmol.GetMol())
-    broken_mol = Chem.MolFromSmiles(broken_smi)
-    broken_amap = {
-        x.GetAtomMapNum(): x.GetIdx() for x in broken_mol.GetAtoms()
-    }
-
-    tmol = Chem.RWMol(broken_mol)
-
-    for atom in tmol.GetAtoms():
-        ax = atom.GetAtomMapNum()
-        atom.SetNumExplicitHs(old_ExpHs[ax])
-
-    tmol.UpdatePropertyCache()
-
-    # reload the aromatic edges
-    # recover the num of explicit Hs, solve the conflict of exp atoms
-
-    for (a, b), n_type in edge_edits.items():
-        if n_type == old_types.get((a, b), 0) or n_type == 0:
-            continue
-        assert n_type != 1.5, "Building aromatic bonds"
-        a_idx, b_idx = broken_amap[a], broken_amap[b]
-        begin_atom = tmol.GetAtomWithIdx(a_idx)
-        end_atom = tmol.GetAtomWithIdx(b_idx)
-        a_sym, b_sym = begin_atom.GetSymbol(), end_atom.GetSymbol()
-
-        tmol.AddBond(a_idx, b_idx, BOND_FLOAT_TO_TYPE[n_type])
-        modified_atoms.update((a, b))
-
-        if old_types.get((a, b), 0) == 1 and n_type == 2 and a_sym == 'S'\
-                and b_sym == 'O' and end_atom.GetFormalCharge() == -1:
-            end_atom.SetFormalCharge(0)
-        elif old_types.get((a, b), 0) == 1 and n_type == 2 and a_sym == 'O'\
-                and b_sym == 'S' and begin_atom.GetFormalCharge() == -1:
-            begin_atom.SetFormalCharge(-1)
-
-    for ax in modified_atoms:
-        atom = tmol.GetAtomWithIdx(broken_amap[ax])
-        curr_bv = sum(y.GetBondTypeAsDouble() for y in atom.GetBonds())
-        if curr_bv >= ke_old_bond_vals[ax]:
-            delta = curr_bv - ke_old_bond_vals[ax]
-            curr_hs = int(max(0, atom.GetNumExplicitHs() - delta))
-            atom.SetNumExplicitHs(curr_hs)
-
-    for atom in tmol.GetAtoms():
-        if atom.GetSymbol() == 'N':
-            bond_vals = sum([x.GetBondTypeAsDouble() for x in atom.GetBonds()])
-            if bond_vals == 4 and not atom.GetIsAromatic():
-                atom.SetFormalCharge(1)
-        elif atom.GetSymbol() == 'P':
-            bond_vals = [x.GetBondTypeAsDouble() for x in atom.GetBonds()]
-            if sum(bond_vals) == 4 and len(bond_vals) == 4:
-                atom.SetFormalCharge(1)
-                atom.SetNumExplicitHs(0)
-
-    syn_mol = tmol.GetMol()
-    answer = Chem.MolToSmiles(syn_mol)
-    return answer
-
-    # updated_bond_types = {
-    #     (a, b): c for (a, b), c in old_types.items() if a < b
-    # }
-    # updated_bond_types.update(edge_edits)
-
-    # return rebuild_aromatic(answer, updated_bond_types)
-
-
-def get_reactants_from_edits(prod_smi, edge_edits, lgs, conns):
-    prod_mol = Chem.MolFromSmiles(prod_smi)
-    lg_mol = Chem.MolFromSmiles(lgs)
-    if lg_mol is None or prod_mol is None:
-        raise ValueError(f'Invalid Smiles passed, {prod_smi}\n{lgs}')
-
-    assert all(x.GetAtomMapNum() != 0 for x in prod_mol.GetAtoms()), \
-        'atom mapping are required for editing the mol'
-
-    assert all(x.GetAtomMapNum() != 0 for x in lg_mol.GetAtoms()), \
-        'atom mapping are required for editing the mol'
-
-    max_amap = max(x.GetAtomMapNum() for x in prod_mol.GetAtoms())
-    delt_amap = max_amap + 100
-
-    real_conns = {(x, y + delt_amap): v for (x, y), v in conns.items()}
-
-    for atom in lg_mol.GetAtoms():
-        curr_anum = atom.GetAtomMapNum()
-        atom.ClearProp('molAtomMapNumber')
-        atom.SetAtomMapNum(curr_anum + delt_amap)
-
-    new_mol = Chem.Mol(prod_mol)
-    new_mol = Chem.CombineMols(new_mol, lg_mol)
-
-    old_types = {}
-    for bond in new_mol.GetBonds():
-        a_atom, b_atom = bond.GetBeginAtom(), bond.GetEndAtom()
-        a_amap, b_amap = a_atom.GetAtomMapNum(), b_atom.GetAtomMapNum()
-        old_types[(a_amap, b_amap)] = old_types[(b_amap, a_amap)] = \
-            bond.GetBondTypeAsDouble()
-
-    old_ExpHs = {
-        x.GetAtomMapNum(): x.GetNumExplicitHs() for x in new_mol.GetAtoms()
-    }
-    Chem.Kekulize(new_mol, True)
-    # clear all the aromatic information, to avoid invalid breaking
-
-    amap = {x.GetAtomMapNum(): x.GetIdx() for x in new_mol.GetAtoms()}
-    ke_old_bond_vals = {
-        x.GetAtomMapNum(): sum(y.GetBondTypeAsDouble() for y in x.GetBonds())
-        for x in new_mol.GetAtoms()
-    }
-
-    tmol = Chem.RWMol(new_mol)
-
-    modified_atoms = set()
-
-    for (a, b), n_type in edge_edits.items():
-        if n_type == old_types.get((a, b), 0):
-            continue
-        a_idx, b_idx = amap[a], amap[b]
-        begin_atom = tmol.GetAtomWithIdx(a_idx)
-        end_atom = tmol.GetAtomWithIdx(b_idx)
-        a_sym, b_sym = begin_atom.GetSymbol(), end_atom.GetSymbol()
-        old_bond = tmol.GetBondBetweenAtoms(a_idx, b_idx)
-        if old_bond is not None:
-            tmol.RemoveBond(a_idx, b_idx)
-            modified_atoms.update((a, b))
-
-            if old_types[(a, b)] == 1 and a_sym == 'N' and b_sym == 'O':
-                if begin_atom.GetFormalCharge() == 1:
-                    begin_atom.SetFormalCharge(0)
-                    begin_atom.SetNumExplicitHs(0)
-                    ke_old_bond_vals[a] -= 1
-                if end_atom.GetFormalCharge() == -1:
-                    end_atom.SetFormalCharge(0)
-                    ke_old_bond_vals[b] += 1
-            elif old_types[(a, b)] == 1 and a_sym == 'O' and b_sym == 'N':
-                if begin_atom.GetFormalCharge() == -1:
-                    begin_atom.SetFormalCharge(0)
-                    ke_old_bond_vals[a] += 1
-                if end_atom.GetFormalCharge() == 1:
-                    end_atom.SetFormalCharge(0)
-                    end_atom.SetNumExplicitHs(0)
-                    ke_old_bond_vals[b] -= 1
-
-    broken_smi = Chem.MolToSmiles(tmol.GetMol())
-    broken_mol = Chem.MolFromSmiles(broken_smi)
-    broken_amap = {
-        x.GetAtomMapNum(): x.GetIdx() for x in broken_mol.GetAtoms()
-    }
-
-    tmol = Chem.RWMol(broken_mol)
-
-    for atom in tmol.GetAtoms():
-        ax = atom.GetAtomMapNum()
-        atom.SetNumExplicitHs(old_ExpHs[ax])
-
-    tmol.UpdatePropertyCache()
-
-    # reload the aromatic edges
-    # recover the num of explicit Hs, solve the conflict of exp atoms
-
-    for (a, b), n_type in edge_edits.items():
-        if n_type == old_types.get((a, b), 0) or n_type == 0:
-            continue
-        assert n_type != 1.5, "Building aromatic bonds"
-        a_idx, b_idx = broken_amap[a], broken_amap[b]
-        begin_atom = tmol.GetAtomWithIdx(a_idx)
-        end_atom = tmol.GetAtomWithIdx(b_idx)
-        a_sym, b_sym = begin_atom.GetSymbol(), end_atom.GetSymbol()
-
-        tmol.AddBond(a_idx, b_idx, BOND_FLOAT_TO_TYPE[n_type])
-        modified_atoms.update((a, b))
-
-        if old_types.get((a, b), 0) == 1 and n_type == 2 and a_sym == 'S'\
-                and b_sym == 'O' and end_atom.GetFormalCharge() == -1:
-            end_atom.SetFormalCharge(0)
-        elif old_types.get((a, b), 0) == 1 and n_type == 2 and a_sym == 'O'\
-                and b_sym == 'S' and begin_atom.GetFormalCharge() == -1:
-            begin_atom.SetFormalCharge(-1)
-
-    for (a, b), v in real_conns.items():
-        assert v != 1.5, "Building aromatic bonds"
-        a_idx, b_idx = broken_amap[a], broken_amap[b]
-        begin_atom = tmol.GetAtomWithIdx(a_idx)
-        end_atom = tmol.GetAtomWithIdx(b_idx)
-
-        tmol.AddBond(a_idx, b_idx, BOND_FLOAT_TO_TYPE[v])
-        modified_atoms.add(a)
-
-    for ax in modified_atoms:
-        atom = tmol.GetAtomWithIdx(broken_amap[ax])
-        curr_bv = sum(y.GetBondTypeAsDouble() for y in atom.GetBonds())
-        if curr_bv >= ke_old_bond_vals[ax]:
-            delta = curr_bv - ke_old_bond_vals[ax]
-            curr_hs = int(max(0, atom.GetNumExplicitHs() - delta))
-            atom.SetNumExplicitHs(curr_hs)
-        else:
-            delta = ke_old_bond_vals[ax] - curr_bv
-            curr_hs = int(atom.GetNumExplicitHs() + delta)
-            atom.SetNumExplicitHs(curr_hs)
-
-    for atom in tmol.GetAtoms():
-        if atom.GetSymbol() == 'C':
-            bond_vals = sum([x.GetBondTypeAsDouble() for x in atom.GetBonds()])
-            nei_sym = [nei.GetSymbol() for nei in atom.GetNeighbors()]
-            check1 = 'O' in nei_sym and 'N' in nei_sym and \
-                atom.GetIsAromatic() and len(atom.GetBonds()) == 3
-
-            check2 = 'O' in nei_sym and len(atom.GetBonds()) == 3 \
-                and atom.GetIsAromatic()
-
-            check3 = 'N' in nei_sym and len(atom.GetBonds()) == 3 \
-                and atom.GetIsAromatic()
-            check4 = 'S' in nei_sym and len(atom.GetBonds()) == 3 \
-                and atom.GetIsAromatic()
-
-            if check1 or check2 or check3 or check4:
-                if bond_vals >= MAX_VALENCE['C']:
-                    atom.SetNumExplicitHs(0)
-            else:
-                if bond_vals >= MAX_VALENCE['C']:
-                    atom.SetNumExplicitHs(0)
-                    atom.SetFormalCharge(int(bond_vals - MAX_VALENCE['C']))
-                else:
-                    atom.SetNumExplicitHs(int(MAX_VALENCE['C'] - bond_vals))
-                    atom.SetFormalCharge(0)
-
-        elif atom.GetSymbol() == 'N':
-            bond_vals = sum([x.GetBondTypeAsDouble() for x in atom.GetBonds()])
-            if not atom.GetIsAromatic():
-                if bond_vals >= MAX_VALENCE['N']:
-                    atom.SetNumExplicitHs(0)
-                    atom.SetFormalCharge(int(bond_vals - MAX_VALENCE['N']))
-            elif atom.GetFormalCharge() == 1:
-                if bond_vals == MAX_VALENCE['N']:
-                    atom.SetFormalCharge(0)
-                    atom.SetNumExplicitHs(0)
-
-        elif atom.GetSymbol() == 'S':
-            bond_vals = sum([x.GetBondTypeAsDouble() for x in atom.GetBonds()])
-            if not atom.GetIsAromatic() and bond_vals in [2, 4, 6]:
-                atom.SetFormalCharge(0)
-                atom.SetNumExplicitHs(0)
-            elif atom.GetIsAromatic() and bond_vals in [3, 5]:
-                atom.SetNumExplicitHs(0)
-
-        elif atom.GetSymbol() == 'Sn':
-            bond_vals = sum([x.GetBondTypeAsDouble() for x in atom.GetBonds()])
-            if bond_vals >= 4:
-                atom.SetNumExplicitHs(0)
-        elif atom.GetSymbol() == 'O':
-            bond_vals = sum([x.GetBondTypeAsDouble() for x in atom.GetBonds()])
-            if bond_vals >= MAX_VALENCE['O']:
-                atom.SetNumExplicitHs(0)
-            elif bond_vals == 0:
-                atom.SetNumExplicitHs(2)
-            elif bond_vals < MAX_VALENCE['O'] and atom.GetFormalCharge() != -1:
-                atom.SetNumExplicitHs(int(MAX_VALENCE['O'] - bond_vals))
-                atom.SetFormalCharge(0)
-        elif atom.GetSymbol() == 'P':
-            bond_vals = [x.GetBondTypeAsDouble() for x in atom.GetBonds()]
-            if sum(bond_vals) == 4 and len(bond_vals) == 4:
-                atom.SetFormalCharge(1)
-                atom.SetNumExplicitHs(0)
-            elif sum(bond_vals) in [3, 5] and not atom.GetIsAromatic():
-                atom.SetNumExplicitHs(0)
-        elif atom.GetSymbol() == 'B':
-            bond_vals = [x.GetBondTypeAsDouble() for x in atom.GetBonds()]
-            if len(bond_vals) == 4 and sum(bond_vals) == 4:
-                atom.SetFormalCharge(-1)
-                atom.SetNumExplicitHs(0)
-            elif sum(bond_vals) >= 3:
-                atom.SetNumExplicitHs(0)
-        elif atom.GetSymbol() in ['Br', 'Cl', 'I', 'F']:
-            bond_vals = sum([x.GetBondTypeAsDouble() for x in atom.GetBonds()])
-            if bond_vals >= MAX_VALENCE[atom.GetSymbol()]:
-                atom.SetNumExplicitHs(0)
-
-    reac_mol = tmol.GetMol()
-    return Chem.MolToSmiles(reac_mol)
-
-
-def run_special_case(reactants, charge_atoms=None):
-    azide_rule = AllChem.ReactionFromSmarts(
-        '[NH:2]=[N+:3]=[N-:4]>>[NH0-:2]=[N+:3]=[N-:4]'
-    )
-    reac_mols = [Chem.MolFromSmiles(x) for x in reactants.split('.')]
-    reac_wo_amap = [clear_map_number(x) for x in reactants.split('.')]
-
-    assert all(x is not None for x in reac_mols), 'Invalid reactants given'
-
-    if charge_atoms is not None:
-        for idx, x in enumerate(reac_mols):
-            if reac_wo_amap[idx] == 'CS':
-                for at in x.GetAtoms():
-                    sym = at.GetSymbol()
-                    amp = at.GetAtomMapNum()
-                    Hs = at.GetNumExplicitHs()
-                    if sym == 'S' and amp in charge_atoms:
-                        at.SetNumExplicitHs(Hs - 1)
-                        at.SetFormalCharge(-1)
-            elif reac_wo_amap[idx] in ['CO']:
-                for at in x.GetAtoms():
-                    sym = at.GetSymbol()
-                    amp = at.GetAtomMapNum()
-                    Hs = at.GetNumExplicitHs()
-                    if sym == 'O' and amp in charge_atoms:
-                        at.SetNumExplicitHs(Hs - 1)
-                        at.SetFormalCharge(-1)
-
-            elif reac_wo_amap[idx] == 'C#N':
-                for at in x.GetAtoms():
-                    sym = at.GetSymbol()
-                    amp = at.GetAtomMapNum()
-                    Hs = at.GetNumExplicitHs()
-                    if sym == 'C' and amp in charge_atoms:
-                        at.SetNumExplicitHs(Hs - 1)
-                        at.SetFormalCharge(-1)
-            elif reac_wo_amap[idx] == 'N#CS':
-                for at in x.GetAtoms():
-                    sym = at.GetSymbol()
-                    amp = at.GetAtomMapNum()
-                    Hs = at.GetNumExplicitHs()
-                    if sym == 'S' and amp in charge_atoms:
-                        at.SetNumExplicitHs(Hs - 1)
-                        at.SetFormalCharge(-1)
-            elif reac_wo_amap[idx] == 'N':
-                for at in x.GetAtoms():
-                    sym = at.GetSymbol()
-                    amp = at.GetAtomMapNum()
-                    if sym == 'N' and amp in charge_atoms:
-                        at.SetNumExplicitHs(4)
-                        at.SetFormalCharge(1)
-            elif reac_wo_amap[idx] == 'N=[N+]=N':
-                xflag = False
-                for at in x.GetAtoms():
-                    xcg = at.GetFormalCharge()
-                    amp = at.GetAtomMapNum()
-                    if amp in charge_atoms and xcg == 0:
-                        xflag = True
-                if xflag:
-                    for at in x.GetAtoms():
-                        if at.GetFormalCharge() == 0:
-                            at.SetFormalCharge(-1)
-                            at.SetNumExplicitHs(0)
-
-    for idx, mol in enumerate(reac_mols):
-        out = azide_rule.RunReactants((mol, ))
-        if len(out) > 0:
-            reac_mols[idx] = out[0][0]
-
-    px = ".".join([Chem.MolToSmiles(x) for x in reac_mols])
-    return canonical_smiles(px)
-=======
-
-        assert target != 1.5, 'Building aromatic bonds!'
-        if ftype != target:
-            deltaE[bond] = (ftype, target)
-            Eatom.update(bond)
-
-    if consider_inner_bonds:
-        for bond in reac_bonds:
-            if bond[0] not in prod_amap_idx or bond[1] not in prod_amap_idx:
-                continue
-            if bond not in prod_bonds:
-                deltaE[bond] = (0, ke_reac_bonds[bond][0])
-                Eatom.update(bond)
-
-    for atom in prod_mol.GetAtoms():
-        amap_num = atom.GetAtomMapNum()
-        reac_atom = reac_mol.GetAtomWithIdx(reac_amap_idx[amap_num])
-        if atom.GetTotalNumHs() != reac_atom.GetTotalNumHs():
-            Hatom.add(amap_num)
-        if atom.GetFormalCharge() != reac_atom.GetFormalCharge():
-            Catom.add(amap_num)
-
-    if not return_org_type:
-        return Eatom, Hatom, Catom, deltaE
-    return Eatom, Hatom, Catom, deltaE, prod_bonds
->>>>>>> 79870c89
 
 
 if __name__ == '__main__':
@@ -912,127 +200,6 @@
     print([x.GetSymbol() for x in p_mol.GetAtoms()])
 
 
-<<<<<<< HEAD
-def convert_res_into_smiles(
-    org_node_types, org_edge_types, node_pred, edge_pred
-):
-    mol = Chem.RWMol()
-    atom_reidx = {}
-    for k, v in org_node_types.items():
-        symbol, charge = ATOM_IDX_TO_TYPE[v].split('_')[:2]
-        new_idx = mol.AddAtom(Chem.Atom(ATOM_REMAP[symbol]))
-        atom_reidx[k] = new_idx
-        this_atom = mol.GetAtomWithIdx(new_idx)
-        this_atom.SetFormalCharge(int(charge))
-
-    for k, v in node_pred.items():
-        symbol, charge = ATOM_IDX_TO_TYPE[v].split('_')[:2]
-        new_idx = mol.AddAtom(Chem.Atom(ATOM_REMAP[symbol]))
-        atom_reidx[k] = new_idx
-        this_atom = mol.GetAtomWithIdx(new_idx)
-        this_atom.SetFormalCharge(int(charge))
-
-    for (src, dst), v in org_edge_types.items():
-        mol.AddBond(atom_reidx[src], atom_reidx[dst], BOND_TYPES[v])
-
-    for (src, dst), v in edge_pred.items():
-        mol.AddBond(atom_reidx[src], atom_reidx[dst], BOND_TYPES[v])
-
-    mol = mol.GetMol()
-    t_str = Chem.MolToSmiles(mol)
-    return canonical_smiles(t_str)
-
-
-def add_random_Amap(smiles):
-    mol = Chem.MolFromSmiles(smiles)
-    for x in mol.GetAtoms():
-        x.ClearProp('molAtomMapNumber')
-    for idx, x in enumerate(mol.GetAtoms()):
-        x.SetAtomMapNum(idx + 1)
-    return Chem.MolToSmiles(mol)
-
-
-def add_random_Amap_lg(smiles, sep_token='`'):
-    smiles = smiles.split(sep_token)
-    x_res, pa = [], 1
-    for x in smiles:
-        if x != '':
-            p = Chem.MolFromSmiles(x)
-            for am in p.GetAtoms():
-                am.SetAtomMapNum(pa)
-                pa += 1
-            x_res.append(Chem.MolToSmiles(p))
-        else:
-            x_res.append(x)
-    return sep_token.join(x_res)
-
-
-def get_node_types(smiles, return_idx=True):
-    mol = get_mol(smiles)
-    result = {}
-    for atom in mol.GetAtoms():
-        amap_num = atom.GetAtomMapNum()
-        hyb = atom.GetHybridization()
-        sym = atom.GetSymbol()
-        chg = atom.GetFormalCharge()
-        if sym == 'C':
-            result[amap_num] = f'{sym}_{chg}_{hyb}'
-        else:
-            result[amap_num] = f'{sym}_{chg}'
-
-    if return_idx:
-        result = {
-            k: ATOM_TPYE_TO_IDX[v]
-            for k, v in result.items()
-        }
-
-    return result
-
-
-def get_edge_types(smiles, kekulize=False):
-    mol = get_mol(smiles, kekulize=kekulize)
-    result = {}
-    for bond in mol.GetBonds():
-        a_start = bond.GetBeginAtom().GetAtomMapNum()
-        a_end = bond.GetEndAtom().GetAtomMapNum()
-        bond_type = BOND_FLOAT_TO_IDX[bond.GetBondTypeAsDouble()]
-        result[(a_start, a_end)] = bond_type
-        result[(a_end, a_start)] = bond_type
-    return result
-
-
-def get_block(reactants):
-    reactants = reactants.split('.')
-    amap2block = {}
-    for idx, reac in enumerate(reactants):
-        xmol = Chem.MolFromSmiles(reac)
-        assert xmol is not None, 'Invalid reactant'
-        for x in xmol.GetAtoms():
-            amap2block[x.GetAtomMapNum()] = idx
-
-    return amap2block
-
-
-def eval_by_atom_bond(smi1, smi2):
-    mol1, mol2 = get_mol(smi1), get_mol(smi2)
-    ke_mol1 = get_mol(smi1, kekulize=True)
-    ke_mol2 = get_mol(smi2, kekulize=True)
-
-    bond1 = get_bond_info(mol1)
-    bond2 = get_bond_info(mol2)
-    ke_bond1 = get_bond_info(ke_mol1)
-    ke_bond2 = get_bond_info(ke_mol2)
-
-    if set(bond1.keys()) != set(bond2.keys()):
-        return False
-
-    for k, v in bond1.items():
-        if v[0] != bond2[k][0] and ke_bond1[k][0] != ke_bond2[k][0]:
-            # print('die', k, ke_bond1[k][0], ke_bond2[k][0])
-            return False
-
-    return True
-=======
 def clear_map_number(smi):
     """Clear the atom mapping number of a SMILES sequence"""
     mol = Chem.MolFromSmiles(smi)
@@ -1081,5 +248,4 @@
 
 
 def find_all_amap(smi):
-    return list(map(int, re.findall(r"(?<=:)\d+", smi)))
->>>>>>> 79870c89
+    return list(map(int, re.findall(r"(?<=:)\d+", smi)))