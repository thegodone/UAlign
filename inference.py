<<<<<<< HEAD
from model import OverallModel
from sparse_backBone import GINBase, GATBase
from Mix_backbone import MixFormer
import argparse
import pandas
import pickle
import torch
from inference_tools import beam_seach_one
from utils.chemistry_parse import clear_map_number
import numpy as np
from data_utils import fix_seed
from tqdm import tqdm

import time
import json


if __name__ == '__main__':
    parser = argparse.ArgumentParser('Parser for beam serach inference')
    parser.add_argument(
        '--dim', default=256, type=int,
        help='the hidden dim of model'
    )
    parser.add_argument(
        '--n_layer', default=5, type=int,
        help='the layer of backbones'
    )
    parser.add_argument(
        '--file', required=True, type=str,
        help='the path containing dataset'
    )
    parser.add_argument(
        '--use_class', action='store_true',
        help='use rxn_class for training or not'
    )
    parser.add_argument(
        '--seed', type=int, default=2023,
        help='the seed for training'
    )
    parser.add_argument(
        '--device', default=-1, type=int,
        help='the device for running exps'
    )
    parser.add_argument(
        '--gnn_type', type=str, choices=['gat', 'gin'],
        help='type of gnn backbone', required=True
    )

    # GAT & Gtrans setting
    parser.add_argument(
        '--transformer', action='store_true',
        help='use graph transformer or not'
=======
from tqdm import tqdm
import torch
import argparse
import json
import os
import time
import pickle


from torch.utils.data import DataLoader
from model import Graph2Seq, PositionalEncoding
from training import train_trans, eval_trans
from data_utils import fix_seed
from torch.nn import TransformerDecoderLayer, TransformerDecoder
from sparse_backBone import GINBase, GATBase
from Mix_backbone import MixFormer
from utils.chemistry_parse import clear_map_number, cano_with_am
from utils.graph_utils import smiles2graph
import pandas
import torch_geometric
from inference_tools import beam_search_one
import time
import numpy as np
from rdkit import Chem
import os


def make_graph_batch(smi, rxn=None):
    graph = smiles2graph(smi, with_amap=False)
    num_nodes = graph['node_feat'].shape[0]
    num_edges = graph['edge_index'].shape[1]

    data = {
        'x': torch.from_numpy(graph['node_feat']),
        'num_nodes': num_nodes,
        'edge_attr': torch.from_numpy(graph['edge_feat']),
        'edge_index': torch.from_numpy(graph['edge_index']),
        'ptr': torch.LongTensor([0, num_nodes]),
        'e_ptr': torch.LongTensor([0, num_edges]),
        'batch': torch.zeros(num_nodes).long(),
        'e_batch': torch.zeros(num_edges).long(),
        'batch_mask': torch.ones(1, num_nodes).bool()
    }

    if rxn is not None:
        data['node_rxn'] = torch.ones(num_nodes).long() * rxn
        data['edge_rxn'] = torch.ones(num_edges).long() * rxn
    return torch_geometric.data.Data(**data)


if __name__ == '__main__':
    parser = argparse.ArgumentParser('Graph Edit Exp, Sparse Model')
    parser.add_argument(
        '--dim', default=256, type=int,
        help='the hidden dim of model'
    )
    parser.add_argument(
        '--n_layer', default=8, type=int,
        help='the layer of encoder gnn'
>>>>>>> 79870c89
    )
    parser.add_argument(
        '--heads', default=4, type=int,
        help='the number of heads for attention, only useful for gat'
    )
    parser.add_argument(
<<<<<<< HEAD
=======
        '--gnn_type', type=str, choices=['gat', 'gin'],
        help='type of gnn backbone', required=True
    )
    parser.add_argument(
        '--update_gate', choices=['add', 'cat'], type=str,
        help='the update gate for graphtransformer'
    )
    parser.add_argument(
        '--transformer', action='store_true',
        help='use graph transformer or not'
    )
    parser.add_argument(
>>>>>>> 79870c89
        '--negative_slope', type=float, default=0.2,
        help='negative slope for attention, only useful for gat'
    )
    parser.add_argument(
<<<<<<< HEAD
        '--update_gate', choices=['cat', 'add'], default='add',
        help='the update method for mixformer', type=str,
    )
    parser.add_argument(
        '--checkpoint', required=True, type=str,
        help='the path of trained overall model, to restart the exp'
    )
    parser.add_argument(
        '--pregraph', action='store_true',
        help='cat the graph embedding before the transformer ' +
        'encoder, if not chosen, cat it after transformer encoder'
    )
    parser.add_argument(
        '--use_sim', action='store_true',
        help='use the sim model while making link prediction ' +
        'between leaving groups and synthons'
    )
    parser.add_argument(
        '--token_ckpt', type=str, required=True,
        help='the path of token checkpoint, required while' +
        ' checkpoint is specified'
    )
    parser.add_argument(
        '--beam', type=int, default=10,
        help='the beam size for beam search'
    )

    parser.add_argument(
        '--max_len', type=int, default=100,
        help='the max_length for generating the leaving group'
    )

    args = parser.parse_args()

    meta_file = pandas.read_csv(args.file)

    if not torch.cuda.is_available() or args.device < 0:
        device = torch.device('cpu')
    else:
        device = torch.device(f'cuda:{args.device}')

    fix_seed(args.seed)
    with open(args.token_ckpt, 'rb') as Fin:
        tokenizer = pickle.load(Fin)

    if args.transformer:
        if args.gnn_type == 'gin':
            gnn_args = {
                'in_channels': args.dim, 'out_channels': args.dim,
                'edge_dim': args.dim
            }
        elif args.gnn_type == 'gat':
            assert args.dim % args.heads == 0, \
                'The model dim should be evenly divided by num_heads'
            gnn_args = {
                'in_channels': args.dim, 'dropout': 0.1,
                'out_channels': args.dim // args.heads, 'edge_dim': args.dim,
                'negative_slope': args.negative_slope, 'heads': args.heads
            }
        else:
            raise ValueError(f'Invalid GNN type {args.backbone}')

        GNN = MixFormer(
            emb_dim=args.dim, n_layers=args.n_layer, gnn_args=gnn_args,
            dropout=0.1, heads=args.heads, gnn_type=args.gnn_type,
            n_class=11 if args.use_class else None,
            update_gate=args.update_gate
        )
    else:
        if args.gnn_type == 'gin':
            GNN = GINBase(
                num_layers=args.n_layer, dropout=0.1,
                embedding_dim=args.dim, n_class=11 if args.use_class else None
            )
        elif args.gnn_type == 'gat':
            GNN = GATBase(
                num_layers=args.n_layer, dropout=0.1,
                embedding_dim=args.dim, num_heads=args.heads,
                negative_slope=args.negative_slope,
                n_class=11 if args.use_class else None
            )
        else:
            raise ValueError(f'Invalid GNN type {args.backbone}')

    enc_layer = torch.nn.TransformerEncoderLayer(
        args.dim, args.heads, dim_feedforward=args.dim * 2,
        batch_first=True, dropout=0.1
    )
    dec_layer = torch.nn.TransformerDecoderLayer(
        args.dim, args.heads, dim_feedforward=args.dim * 2,
        batch_first=True, dropout=0.1
    )
    TransEnc = torch.nn.TransformerEncoder(enc_layer, args.n_layer)
    TransDec = torch.nn.TransformerDecoder(dec_layer, args.n_layer)

    model = OverallModel(
        GNN, TransEnc, TransDec, args.dim, args.dim,
        num_token=tokenizer.get_token_size(), heads=args.heads,
        dropout=0.1, use_sim=args.use_sim, pre_graph=args.pregraph,
        rxn_num=11 if args.use_class else None
    ).to(device)

    model_weight = torch.load(args.checkpoint, map_location=device)
    model.load_state_dict(model_weight)
    model = model.eval()

    out_file = f'answer-{time.time()}.json'

    topks = []
    answers = []

    for idx, resu in enumerate(tqdm(meta_file['reactants>reagents>production'])):
        if args.use_class:
            rxn_class = meta_file['class'][idx]
            start_toekn = f'<RXN_{rxn_class}>'
        else:
            rxn_class = None
            start_toekn = "<CLS>"
        reac, prod = resu.strip().split('>>')

        answer = clear_map_number(reac)

        answers.append({
            'query': resu,
            'idx': idx
        })

        with open(out_file, 'w') as Fout:
            json.dump({
                'args': args.__dict__,
                'answer': answers
            }, Fout, indent=4)

        preds = beam_seach_one(
            smiles=prod, model=model, tokenizer=tokenizer, device=device,
            beam_size=args.beam, rxn=rxn_class, start_token=start_toekn,
            end_token='<END>', sep_token='`', max_len=args.max_len
        )

        answers[-1]['answer'] = preds

        with open(out_file, 'w') as Fout:
            json.dump({
                'args': args.__dict__,
                'answer': answers
            }, Fout, indent=4)

        this_hit = np.zeros(args.beam)

        for edx, (res, score) in enumerate(preds):
            if res == answer:
                this_hit[edx:] = 1
                break

        topks.append(this_hit)

    topks = np.stack(topks, axis=0)

    topk_acc = np.mean(topks, axis=0)
    for i in [1, 3, 5, 10]:
        print(f'[TOP {i}]', topk_acc[i - 1])
=======
        '--data_path', required=True, type=str,
        help='the path containing dataset'
    )
    parser.add_argument(
        '--seed', type=int, default=2023,
        help='the seed for training'
    )

    parser.add_argument(
        '--device', default=-1, type=int,
        help='the device for running exps'
    )
    parser.add_argument(
        '--checkpoint', type=str, required=True,
        help='the path of checkpoint to restart the exp'
    )
    parser.add_argument(
        '--token_ckpt', type=str, required=True,
        help='the path of tokenizer, when ckpt is loaded, necessary'
    )
    parser.add_argument(
        '--use_class', action='store_true',
        help='use the class for model or not'
    )
    parser.add_argument(
        '--max_len', default=300, type=int,
        help='the max num of tokens in result'
    )
    parser.add_argument(
        '--beams', default=10, type=int,
        help='the number of beams '
    )
    parser.add_argument(
        '--output_folder', default='results', type=str,
        help='the path containing results'
    )
    parser.add_argument(
        "--save_every", type=int, default=1000,
        help='the step for saving results into files'
    )

    args = parser.parse_args()
    print(args)

    if not torch.cuda.is_available() or args.device < 0:
        device = torch.device('cpu')
    else:
        device = torch.device(f'cuda:{args.device}')

    fix_seed(args.seed)
    with open(args.token_ckpt, 'rb') as Fin:
        tokenizer = pickle.load(Fin)

    if args.transformer:
        if args.gnn_type == 'gin':
            gnn_args = {
                'in_channels': args.dim, 'out_channels': args.dim,
                'edge_dim': args.dim
            }
        elif args.gnn_type == 'gat':
            assert args.dim % args.heads == 0, \
                'The model dim should be evenly divided by num_heads'
            gnn_args = {
                'in_channels': args.dim, 'dropout': 0.1,
                'out_channels': args.dim // args.heads, 'edge_dim': args.dim,
                'negative_slope': args.negative_slope, 'heads': args.heads
            }
        else:
            raise ValueError(f'Invalid GNN type {args.backbone}')

        GNN = MixFormer(
            emb_dim=args.dim, n_layers=args.n_layer, gnn_args=gnn_args,
            dropout=0.1, heads=args.heads, gnn_type=args.gnn_type,
            n_class=11 if args.use_class else None,
            update_gate=args.update_gate
        )
    else:
        if args.gnn_type == 'gin':
            GNN = GINBase(
                num_layers=args.n_layer, dropout=0.1,
                embedding_dim=args.dim, n_class=11 if args.use_class else None
            )
        elif args.gnn_type == 'gat':
            GNN = GATBase(
                num_layers=args.n_layer, dropout=0.1,
                embedding_dim=args.dim, num_heads=args.heads,
                negative_slope=args.negative_slope,
                n_class=11 if args.use_class else None
            )
        else:
            raise ValueError(f'Invalid GNN type {args.backbone}')

    decode_layer = TransformerDecoderLayer(
        d_model=args.dim, nhead=args.heads, batch_first=True,
        dim_feedforward=args.dim * 2, dropout=0.1
    )
    Decoder = TransformerDecoder(decode_layer, args.n_layer)
    Pos_env = PositionalEncoding(args.dim, 0.1, maxlen=2000)

    model = Graph2Seq(
        token_size=tokenizer.get_token_size(), encoder=GNN,
        decoder=Decoder, d_model=args.dim, pos_enc=Pos_env
    ).to(device)

    if args.checkpoint != '':
        assert args.token_ckpt != '', 'Missing Tokenizer Information'
        print(f'[INFO] Loading model weight in {args.checkpoint}')
        weight = torch.load(args.checkpoint, map_location=device)
        model.load_state_dict(weight, strict=False)

    print('[INFO] padding index', tokenizer.token2idx['<PAD>'])

    if not os.path.exists(args.output_folder):
        os.makedirs(args.output_folder)

    out_file = os.path.join(args.output_folder, f'answer-{time.time()}.json')

    meta_df = pandas.read_csv(args.data_path)

    answers = []

    for idx, resu in enumerate(tqdm(meta_df['reactants>reagents>production'])):
        rea, prd = resu.strip().split('>>')
        prd = cano_with_am(prd)
        rea = clear_map_number(rea)
        if args.use_class:
            rxn_class = int(meta_df['class'][idx])
            start_token = f'<RXN>_{rxn_class}'
        else:
            rxn_class = None
            start_token = '<CLS>'

        g_ip = make_graph_batch(prd, rxn_class).to(device)

        preds, probs = beam_search_one(
            model, tokenizer, g_ip, device, max_len=args.max_len,
            size=args.beams, begin_token=start_token, end_token='<END>',
            pen_para=0, validate=False
        )

        answers.append({
            'query': resu, 'idx': idx, 'rxn_class': rxn_class,
            'answer': preds, 'prob': probs
        })

        if idx % args.save_every == 0:
            with open(out_file, 'w') as Fout:
                json.dump({
                    'args': args.__dict__,
                    'answer': answers
                }, Fout, indent=4)
>>>>>>> 79870c89

    with open(out_file, 'w') as Fout:
        json.dump({
            'args': args.__dict__,
<<<<<<< HEAD
            'answer': answers,
            'topks': topk_acc.tolist()
=======
            'answer': answers
>>>>>>> 79870c89
        }, Fout, indent=4)<|MERGE_RESOLUTION|>--- conflicted
+++ resolved
@@ -1,57 +1,3 @@
-<<<<<<< HEAD
-from model import OverallModel
-from sparse_backBone import GINBase, GATBase
-from Mix_backbone import MixFormer
-import argparse
-import pandas
-import pickle
-import torch
-from inference_tools import beam_seach_one
-from utils.chemistry_parse import clear_map_number
-import numpy as np
-from data_utils import fix_seed
-from tqdm import tqdm
-
-import time
-import json
-
-
-if __name__ == '__main__':
-    parser = argparse.ArgumentParser('Parser for beam serach inference')
-    parser.add_argument(
-        '--dim', default=256, type=int,
-        help='the hidden dim of model'
-    )
-    parser.add_argument(
-        '--n_layer', default=5, type=int,
-        help='the layer of backbones'
-    )
-    parser.add_argument(
-        '--file', required=True, type=str,
-        help='the path containing dataset'
-    )
-    parser.add_argument(
-        '--use_class', action='store_true',
-        help='use rxn_class for training or not'
-    )
-    parser.add_argument(
-        '--seed', type=int, default=2023,
-        help='the seed for training'
-    )
-    parser.add_argument(
-        '--device', default=-1, type=int,
-        help='the device for running exps'
-    )
-    parser.add_argument(
-        '--gnn_type', type=str, choices=['gat', 'gin'],
-        help='type of gnn backbone', required=True
-    )
-
-    # GAT & Gtrans setting
-    parser.add_argument(
-        '--transformer', action='store_true',
-        help='use graph transformer or not'
-=======
 from tqdm import tqdm
 import torch
 import argparse
@@ -111,15 +57,12 @@
     parser.add_argument(
         '--n_layer', default=8, type=int,
         help='the layer of encoder gnn'
->>>>>>> 79870c89
     )
     parser.add_argument(
         '--heads', default=4, type=int,
         help='the number of heads for attention, only useful for gat'
     )
     parser.add_argument(
-<<<<<<< HEAD
-=======
         '--gnn_type', type=str, choices=['gat', 'gin'],
         help='type of gnn backbone', required=True
     )
@@ -132,47 +75,53 @@
         help='use graph transformer or not'
     )
     parser.add_argument(
->>>>>>> 79870c89
         '--negative_slope', type=float, default=0.2,
         help='negative slope for attention, only useful for gat'
     )
     parser.add_argument(
-<<<<<<< HEAD
-        '--update_gate', choices=['cat', 'add'], default='add',
-        help='the update method for mixformer', type=str,
-    )
-    parser.add_argument(
-        '--checkpoint', required=True, type=str,
-        help='the path of trained overall model, to restart the exp'
-    )
-    parser.add_argument(
-        '--pregraph', action='store_true',
-        help='cat the graph embedding before the transformer ' +
-        'encoder, if not chosen, cat it after transformer encoder'
-    )
-    parser.add_argument(
-        '--use_sim', action='store_true',
-        help='use the sim model while making link prediction ' +
-        'between leaving groups and synthons'
+        '--data_path', required=True, type=str,
+        help='the path containing dataset'
+    )
+    parser.add_argument(
+        '--seed', type=int, default=2023,
+        help='the seed for training'
+    )
+
+    parser.add_argument(
+        '--device', default=-1, type=int,
+        help='the device for running exps'
+    )
+    parser.add_argument(
+        '--checkpoint', type=str, required=True,
+        help='the path of checkpoint to restart the exp'
     )
     parser.add_argument(
         '--token_ckpt', type=str, required=True,
-        help='the path of token checkpoint, required while' +
-        ' checkpoint is specified'
-    )
-    parser.add_argument(
-        '--beam', type=int, default=10,
-        help='the beam size for beam search'
-    )
-
-    parser.add_argument(
-        '--max_len', type=int, default=100,
-        help='the max_length for generating the leaving group'
+        help='the path of tokenizer, when ckpt is loaded, necessary'
+    )
+    parser.add_argument(
+        '--use_class', action='store_true',
+        help='use the class for model or not'
+    )
+    parser.add_argument(
+        '--max_len', default=300, type=int,
+        help='the max num of tokens in result'
+    )
+    parser.add_argument(
+        '--beams', default=10, type=int,
+        help='the number of beams '
+    )
+    parser.add_argument(
+        '--output_folder', default='results', type=str,
+        help='the path containing results'
+    )
+    parser.add_argument(
+        "--save_every", type=int, default=1000,
+        help='the step for saving results into files'
     )
 
     args = parser.parse_args()
-
-    meta_file = pandas.read_csv(args.file)
+    print(args)
 
     if not torch.cuda.is_available() or args.device < 0:
         device = torch.device('cpu')
@@ -222,176 +171,6 @@
         else:
             raise ValueError(f'Invalid GNN type {args.backbone}')
 
-    enc_layer = torch.nn.TransformerEncoderLayer(
-        args.dim, args.heads, dim_feedforward=args.dim * 2,
-        batch_first=True, dropout=0.1
-    )
-    dec_layer = torch.nn.TransformerDecoderLayer(
-        args.dim, args.heads, dim_feedforward=args.dim * 2,
-        batch_first=True, dropout=0.1
-    )
-    TransEnc = torch.nn.TransformerEncoder(enc_layer, args.n_layer)
-    TransDec = torch.nn.TransformerDecoder(dec_layer, args.n_layer)
-
-    model = OverallModel(
-        GNN, TransEnc, TransDec, args.dim, args.dim,
-        num_token=tokenizer.get_token_size(), heads=args.heads,
-        dropout=0.1, use_sim=args.use_sim, pre_graph=args.pregraph,
-        rxn_num=11 if args.use_class else None
-    ).to(device)
-
-    model_weight = torch.load(args.checkpoint, map_location=device)
-    model.load_state_dict(model_weight)
-    model = model.eval()
-
-    out_file = f'answer-{time.time()}.json'
-
-    topks = []
-    answers = []
-
-    for idx, resu in enumerate(tqdm(meta_file['reactants>reagents>production'])):
-        if args.use_class:
-            rxn_class = meta_file['class'][idx]
-            start_toekn = f'<RXN_{rxn_class}>'
-        else:
-            rxn_class = None
-            start_toekn = "<CLS>"
-        reac, prod = resu.strip().split('>>')
-
-        answer = clear_map_number(reac)
-
-        answers.append({
-            'query': resu,
-            'idx': idx
-        })
-
-        with open(out_file, 'w') as Fout:
-            json.dump({
-                'args': args.__dict__,
-                'answer': answers
-            }, Fout, indent=4)
-
-        preds = beam_seach_one(
-            smiles=prod, model=model, tokenizer=tokenizer, device=device,
-            beam_size=args.beam, rxn=rxn_class, start_token=start_toekn,
-            end_token='<END>', sep_token='`', max_len=args.max_len
-        )
-
-        answers[-1]['answer'] = preds
-
-        with open(out_file, 'w') as Fout:
-            json.dump({
-                'args': args.__dict__,
-                'answer': answers
-            }, Fout, indent=4)
-
-        this_hit = np.zeros(args.beam)
-
-        for edx, (res, score) in enumerate(preds):
-            if res == answer:
-                this_hit[edx:] = 1
-                break
-
-        topks.append(this_hit)
-
-    topks = np.stack(topks, axis=0)
-
-    topk_acc = np.mean(topks, axis=0)
-    for i in [1, 3, 5, 10]:
-        print(f'[TOP {i}]', topk_acc[i - 1])
-=======
-        '--data_path', required=True, type=str,
-        help='the path containing dataset'
-    )
-    parser.add_argument(
-        '--seed', type=int, default=2023,
-        help='the seed for training'
-    )
-
-    parser.add_argument(
-        '--device', default=-1, type=int,
-        help='the device for running exps'
-    )
-    parser.add_argument(
-        '--checkpoint', type=str, required=True,
-        help='the path of checkpoint to restart the exp'
-    )
-    parser.add_argument(
-        '--token_ckpt', type=str, required=True,
-        help='the path of tokenizer, when ckpt is loaded, necessary'
-    )
-    parser.add_argument(
-        '--use_class', action='store_true',
-        help='use the class for model or not'
-    )
-    parser.add_argument(
-        '--max_len', default=300, type=int,
-        help='the max num of tokens in result'
-    )
-    parser.add_argument(
-        '--beams', default=10, type=int,
-        help='the number of beams '
-    )
-    parser.add_argument(
-        '--output_folder', default='results', type=str,
-        help='the path containing results'
-    )
-    parser.add_argument(
-        "--save_every", type=int, default=1000,
-        help='the step for saving results into files'
-    )
-
-    args = parser.parse_args()
-    print(args)
-
-    if not torch.cuda.is_available() or args.device < 0:
-        device = torch.device('cpu')
-    else:
-        device = torch.device(f'cuda:{args.device}')
-
-    fix_seed(args.seed)
-    with open(args.token_ckpt, 'rb') as Fin:
-        tokenizer = pickle.load(Fin)
-
-    if args.transformer:
-        if args.gnn_type == 'gin':
-            gnn_args = {
-                'in_channels': args.dim, 'out_channels': args.dim,
-                'edge_dim': args.dim
-            }
-        elif args.gnn_type == 'gat':
-            assert args.dim % args.heads == 0, \
-                'The model dim should be evenly divided by num_heads'
-            gnn_args = {
-                'in_channels': args.dim, 'dropout': 0.1,
-                'out_channels': args.dim // args.heads, 'edge_dim': args.dim,
-                'negative_slope': args.negative_slope, 'heads': args.heads
-            }
-        else:
-            raise ValueError(f'Invalid GNN type {args.backbone}')
-
-        GNN = MixFormer(
-            emb_dim=args.dim, n_layers=args.n_layer, gnn_args=gnn_args,
-            dropout=0.1, heads=args.heads, gnn_type=args.gnn_type,
-            n_class=11 if args.use_class else None,
-            update_gate=args.update_gate
-        )
-    else:
-        if args.gnn_type == 'gin':
-            GNN = GINBase(
-                num_layers=args.n_layer, dropout=0.1,
-                embedding_dim=args.dim, n_class=11 if args.use_class else None
-            )
-        elif args.gnn_type == 'gat':
-            GNN = GATBase(
-                num_layers=args.n_layer, dropout=0.1,
-                embedding_dim=args.dim, num_heads=args.heads,
-                negative_slope=args.negative_slope,
-                n_class=11 if args.use_class else None
-            )
-        else:
-            raise ValueError(f'Invalid GNN type {args.backbone}')
-
     decode_layer = TransformerDecoderLayer(
         d_model=args.dim, nhead=args.heads, batch_first=True,
         dim_feedforward=args.dim * 2, dropout=0.1
@@ -451,15 +230,9 @@
                     'args': args.__dict__,
                     'answer': answers
                 }, Fout, indent=4)
->>>>>>> 79870c89
 
     with open(out_file, 'w') as Fout:
         json.dump({
             'args': args.__dict__,
-<<<<<<< HEAD
-            'answer': answers,
-            'topks': topk_acc.tolist()
-=======
             'answer': answers
->>>>>>> 79870c89
         }, Fout, indent=4)