--- conflicted
+++ resolved
@@ -1,10 +1,3 @@
-<<<<<<< HEAD
-from data_utils import (
-    convert_log_into_label, eval_by_node,
-    eval_by_edge, eval_by_graph
-)
-=======
->>>>>>> 7685d678
 from tqdm import tqdm
 import torch.nn.functional as F
 import numpy as np
@@ -16,8 +9,6 @@
 )
 from sklearn import metrics
 from data_utils import predict_synthon
-
-from sklearn import metrics
 
 
 def warmup_lr_scheduler(optimizer, warmup_iters, warmup_factor):
@@ -31,13 +22,8 @@
 
 
 def train_sparse_edit(
-<<<<<<< HEAD
-    loader, model, optimizer, device, mode, verbose=True,
-    warmup=True, reduction='mean', graph_level=True, pos_weight=1
-=======
     loader, model, optimizer, device, verbose=True,
     warmup=True, pos_weight=1
->>>>>>> 7685d678
 ):
     model = model.train()
     node_loss, edge_loss = [], []
@@ -46,18 +32,9 @@
         warmup_sher = warmup_lr_scheduler(optimizer, warmup_iters, 5e-2)
     for graph in tqdm(loader, ascii=True) if verbose else loader:
         graph = graph.to(device)
-<<<<<<< HEAD
-
-        node_pred, edge_pred, useful_mask, loss_node, loss_edge = \
-            model(
-                graph, mode, reduction, graph_level,
-                ret_loss=True, pos_weight=pos_weight
-            )
-=======
         _, _, loss_node, loss_edge = model(
             graph, ret_loss=True, pos_weight=pos_weight
         )
->>>>>>> 7685d678
 
         optimizer.zero_grad()
         (loss_node + loss_edge).backward()
@@ -80,17 +57,11 @@
     for graph in tqdm(loader, ascii=True) if verbose else loader:
         graph = graph.to(device)
         with torch.no_grad():
-<<<<<<< HEAD
-            node_logs, edge_logs = model.predict_all_logits(graph)
-            node_pred = convert_log_into_label(node_logs)
-            edge_pred = convert_log_into_label(edge_logs)
-=======
             node_logs, edge_logs = model(graph, ret_loss=False)
             node_pred = convert_log_into_label(node_logs)
             edge_pred = convert_edge_log_into_labels(
                 edge_logs, graph.edge_index, mod='sigmoid', return_dict=False
             )
->>>>>>> 7685d678
 
         node_pd.append(node_logs.sigmoid().cpu().numpy())
         node_lb.append(graph.node_label.cpu().numpy())
@@ -141,9 +112,6 @@
         'by_node': {'cover': node_cov / tot, 'fit': node_fit / tot},
         'by_edge': {'cover': edge_cov / tot, 'fit': edge_fit / tot}
     }
-<<<<<<< HEAD
-    return result
-=======
     return result
 
 
@@ -222,5 +190,4 @@
             # print(result, smi[i])
             acc += (smi[i] == result)
 
-    return acc / total
->>>>>>> 7685d678
+    return acc / total