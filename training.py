--- conflicted
+++ resolved
@@ -3,19 +3,11 @@
 import torch
 from torch.nn.functional import cross_entropy
 from data_utils import (
-<<<<<<< HEAD
-    eval_by_batch, correct_trans_output,
-    convert_log_into_label, eval_trans,
-    convert_edge_log_into_labels
-)
-from data_utils import predict_synthon, generate_tgt_mask
-=======
     generate_tgt_mask, correct_trans_output, eval_by_batch,
     convert_log_into_label, convert_edge_log_into_labels
 )
 
 from data_utils import eval_trans as data_eval_trans
->>>>>>> 79870c89
 
 
 def warmup_lr_scheduler(optimizer, warmup_iters, warmup_factor):
@@ -28,31 +20,6 @@
     return torch.optim.lr_scheduler.LambdaLR(optimizer, f)
 
 
-<<<<<<< HEAD
-def train_sparse_edit(loader, model, optimizer, device, warmup=True):
-    model = model.train()
-    losses, e_losses, AE_losses = [], [], []
-    AH_losses, AC_losses = [], []
-    if warmup:
-        warmup_iters = len(loader) - 1
-        warmup_sher = warmup_lr_scheduler(optimizer, warmup_iters, 5e-2)
-    for graph in tqdm(loader):
-        graph = graph.to(device)
-
-        edge_loss, AE_loss, AH_loss, AC_loss = model(graph)
-
-        loss = edge_loss + AE_loss + AH_loss + AC_loss
-
-        optimizer.zero_grad()
-        loss.backward()
-        optimizer.step()
-
-        losses.append(loss.item())
-        e_losses.append(edge_loss.item())
-        AE_losses.append(AE_loss.item())
-        AC_losses.append(AC_loss.item())
-        AH_losses.append(AH_loss.item())
-=======
 def loss_batch(logs, label, batch):
     losses = cross_entropy(logs, label, reduction='none')
     all_x = torch.zeros(batch.max().item() + 1).to(losses)
@@ -115,65 +82,10 @@
         ael.append(AE_loss.item())
         edge_loss.append(ed_loss.item())
         tran_loss.append(loss_tran.item())
->>>>>>> 79870c89
 
         if warmup:
             warmup_sher.step()
     return {
-<<<<<<< HEAD
-        'total': np.mean(losses), 'edge_loss': np.mean(e_losses),
-        'AE_loss': np.mean(AE_losses), 'AC_loss': np.mean(AC_losses),
-        'AH_loss': np.mean(AH_losses)
-    }
-
-
-def eval_sparse_edit(loader, model, device):
-    model = model.eval()
-    e_accs, AE_accs, AH_accs, AC_accs = [[] for i in range(4)]
-    for graph in tqdm(loader):
-        graph = graph.to(device)
-        with torch.no_grad():
-            edge_logs, AE_logs, AH_logs, AC_logs = \
-                model.eval_forward(graph, return_all=True)
-            edge_pred = convert_edge_log_into_labels(
-                edge_logs, graph.edge_index,
-                mod='softmax', return_dict=False
-            )
-
-            AE_pred = convert_log_into_label(AE_logs, mod='sigmoid')
-            AH_pred = convert_log_into_label(AH_logs, mod='sigmoid')
-            AC_pred = convert_log_into_label(AC_logs, mod='sigmoid')
-
-        edge_acc = eval_by_batch(
-            edge_pred, graph.new_edge_types, graph.e_batch, True
-        )
-        AE_acc = eval_by_batch(AE_pred, graph.EdgeChange, graph.batch, True)
-        AH_acc = eval_by_batch(AH_pred, graph.HChange, graph.batch, True)
-        AC_acc = eval_by_batch(AC_pred, graph.ChargeChange, graph.batch, True)
-
-        AE_accs.append(AE_acc)
-        AH_accs.append(AH_acc)
-        AC_accs.append(AC_acc)
-        e_accs.append(edge_acc)
-
-    e_accs = torch.cat(e_accs, dim=0).float()
-    AE_accs = torch.cat(AE_accs, dim=0).float()
-    AH_accs = torch.cat(AH_accs, dim=0).float()
-    AC_accs = torch.cat(AC_accs, dim=0).float()
-    return {
-        'edge': e_accs.mean().item(), 'ChargeChange': AE_accs.mean().item(),
-        'EdgeChange': AE_accs.mean().item(), 'HChange': AH_accs.mean().item()
-    }
-
-
-def train_overall(
-    model, loader, optimizer, device, tokenizer,
-    pad_token, warmup=True,
-):
-    Ael, Ahl, Acl = [], [], []
-    enc_el, lg_act, conn, tras, al = [[] for _ in range(5)]
-    model = model.train()
-=======
         'ChargeChange': np.mean(acl), 'HChange': np.mean(ahl),
         'EdgeChange': np.mean(ael), 'Edge': np.mean(edge_loss),
         'trans': np.mean(tran_loss)
@@ -273,52 +185,12 @@
     model, losses = model.train(), []
     ignore_idx = tokenizer.token2idx[pad_token]
     its, total_len = 1, len(loader)
->>>>>>> 79870c89
     if warmup:
         warmup_iters = len(loader) - 1
         warmup_sher = warmup_lr_scheduler(optimizer, warmup_iters, 5e-2)
     for graph, tran in tqdm(loader):
         graph = graph.to(device)
 
-<<<<<<< HEAD
-    pad_idx = tokenizer.token2idx[pad_token]
-    for data in tqdm(loader):
-        prod_graph, lg_graph, conn_es, conn_ls, conn_b, tips, tops, grxn = data
-        prod_graph = prod_graph.to(device)
-        lg_graph = lg_graph.to(device)
-        conn_es = conn_es.to(device)
-        conn_ls = conn_ls.to(device)
-        conn_b = conn_b.to(device)
-
-        tips = torch.LongTensor(tokenizer.encode2d(tips)).to(device)
-        tops = torch.LongTensor(tokenizer.encode2d(tops)).to(device)
-
-        trans_ip_mask = tips == pad_idx
-
-        trans_dec_ip = tops[:, :-1]
-        trans_dec_op = tops[:, 1:]
-
-        trans_op_mask, diag_mask = generate_tgt_mask(
-            trans_dec_ip, tokenizer, pad_token, device=device
-        )
-        if grxn is not None:
-            grxn = grxn.to(device)
-
-        losses = model(
-            prod_graph=prod_graph, lg_graph=lg_graph, trans_ip=tips,
-            conn_edges=conn_es, conn_batch=conn_b, trans_op=trans_dec_ip,
-            graph_rxn=grxn, pad_idx=pad_idx,  trans_op_mask=diag_mask,
-            trans_ip_key_padding=trans_ip_mask,
-            trans_op_key_padding=trans_op_mask, trans_label=trans_dec_op,
-            conn_label=conn_ls, mode='train'
-        )
-
-        AE_loss, AH_loss, AC_loss, syn_edge_loss, lg_act_loss, \
-            conn_loss, trans_loss = losses
-
-        loss = (AE_loss + AH_loss + AC_loss) + syn_edge_loss + \
-            lg_act_loss + conn_loss + trans_loss
-=======
         tops = torch.LongTensor(tokenizer.encode2d(tran)).to(device)
         trans_dec_ip = tops[:, :-1]
         trans_dec_op = tops[:, 1:]
@@ -335,201 +207,39 @@
         loss = calc_trans_loss(
             trans_logs, trans_dec_op, ignore_idx, label_smoothing
         )
->>>>>>> 79870c89
 
         if not warmup and accu > 1:
             loss = loss / accu
         loss.backward()
 
-<<<<<<< HEAD
-        Ael.append(AE_loss.item())
-        Ahl.append(AH_loss.item())
-        Acl.append(AC_loss.item())
-
-        enc_el.append(syn_edge_loss.item())
-        lg_act.append(lg_act_loss.item())
-        conn.append(conn_loss.item())
-        tras.append(trans_loss.item())
-        al.append(loss.item())
-=======
         if its % accu == 0 or its == total_len or warmup:
             optimizer.step()
             optimizer.zero_grad()
         its += 1
 
         losses.append(loss.item())
->>>>>>> 79870c89
 
         if warmup:
             warmup_sher.step()
 
-<<<<<<< HEAD
-    return {
-        'AH_loss': np.mean(Ahl), 'AC_loss': np.mean(Acl),
-        'AE_loss': np.mean(Ael), 'enc_edge_loss': np.mean(enc_el),
-        'lg_act_loss': np.mean(lg_act), 'conn_loss': np.mean(conn),
-        'trans_loss': np.mean(tras), 'all': np.mean(al)
-    }
-=======
     return np.mean(losses)
 
->>>>>>> 79870c89
 
 def preeval(model, loader, device, tokenizer, pad_token, end_token):
     model, trans_accs = model.eval(), []
     end_idx = tokenizer.token2idx[end_token]
     pad_idx = tokenizer.token2idx[pad_token]
 
-<<<<<<< HEAD
-def eval_overall(
-    model, loader, device, tokenizer, pad_token,
-    end_token,
-):
-    model = model.eval()
-    loss_cur = {
-        'AE_loss': [], 'AH_loss': [], 'AC_loss': [],
-        'lg_act_loss': [], 'enc_edge_loss': [],
-        'trans_loss': [], 'conn_loss': [], 'all': []
-    }
-    metrics = {
-        'synthon': {
-            'edge_acc': [], 'HChange': [], 'ChargeChange': [],
-            "EdgeChange": [],
-        },
-        'conn': {'lg_acc': [], 'conn_acc': []},
-        'all': [], 'lg': [],
-    }
-    pad_idx = tokenizer.token2idx[pad_token]
-    end_idx = tokenizer.token2idx[end_token]
-    for data in tqdm(loader):
-        prod_graph, lg_graph, conn_es, conn_ls, conn_b, tips, tops, grxn = data
-        prod_graph = prod_graph.to(device)
-        lg_graph = lg_graph.to(device)
-        conn_es = conn_es.to(device)
-        conn_ls = conn_ls.to(device)
-        conn_b = conn_b.to(device)
-
-        tips = torch.LongTensor(tokenizer.encode2d(tips)).to(device)
-        tops = torch.LongTensor(tokenizer.encode2d(tops)).to(device)
-        batch_size = prod_graph.batch.max().item() + 1
-
-        trans_ip_mask = tips == pad_idx
-        trans_dec_ip = tops[:, :-1]
-        trans_dec_op = tops[:, 1:]
-
-        trans_op_mask, diag_mask = generate_tgt_mask(
-            trans_dec_ip, tokenizer, pad_token, device=device
-        )
-        if grxn is not None:
-            grxn = grxn.to(device)
-=======
     for graph, tran in tqdm(loader):
         graph = graph.to(device)
         tops = torch.LongTensor(tokenizer.encode2d(tran)).to(device)
         trans_dec_ip = tops[:, :-1]
         trans_dec_op = tops[:, 1:]
->>>>>>> 79870c89
 
         trans_op_mask, diag_mask = generate_tgt_mask(
             trans_dec_ip, tokenizer, pad_token, device=device
         )
         with torch.no_grad():
-<<<<<<< HEAD
-            preds, losses = model(
-                prod_graph=prod_graph, lg_graph=lg_graph, trans_ip=tips,
-                conn_edges=conn_es, conn_batch=conn_b, trans_op=trans_dec_ip,
-                graph_rxn=grxn, pad_idx=pad_idx,  trans_op_mask=diag_mask,
-                trans_ip_key_padding=trans_ip_mask,
-                trans_op_key_padding=trans_op_mask, trans_label=trans_dec_op,
-                conn_label=conn_ls, mode='valid', return_loss=True
-            )
-
-        # loss process
-
-        AE_loss, AH_loss, AC_loss, syn_edge_loss, lg_act_loss, \
-            conn_loss, trans_loss = losses
-
-        loss = (AE_loss + AH_loss + AC_loss) + syn_edge_loss + \
-            lg_act_loss + conn_loss + trans_loss
-
-        loss_cur['AE_loss'].append(AE_loss.item())
-        loss_cur['AH_loss'].append(AH_loss.item())
-        loss_cur['AC_loss'].append(AC_loss.item())
-        loss_cur['enc_edge_loss'].append(syn_edge_loss.item())
-        loss_cur['lg_act_loss'].append(lg_act_loss.item())
-        loss_cur['conn_loss'].append(conn_loss.item())
-        loss_cur['trans_loss'].append(trans_loss.item())
-        loss_cur['all'].append(loss.item())
-
-        # pred process
-
-        AE_logits, AH_logits, AC_logits, prod_e_logits, lg_act_logits, \
-            conn_logits, conn_mask, trans_logits = preds
-
-        AE_pred = convert_log_into_label(AE_logits, mod='sigmoid')
-        AH_pred = convert_log_into_label(AH_logits, mod='sigmoid')
-        AC_pred = convert_log_into_label(AC_logits, mod='sigmoid')
-
-        edge_pred = convert_edge_log_into_labels(
-            prod_e_logits, prod_graph.edge_index,
-            mod='softmax', return_dict=False
-        )
-
-        lg_act_pred = convert_log_into_label(lg_act_logits, mod='sigmoid')
-        conn_pred = convert_log_into_label(conn_logits, mod='softmax')
-        trans_pred = convert_log_into_label(trans_logits, mod='softmax')
-        trans_pred = correct_trans_output(trans_pred, end_idx, pad_idx)
-
-        edge_acc = eval_by_batch(
-            edge_pred, prod_graph.edge_label,
-            prod_graph.e_batch, return_tensor=True
-        )
-        AE_acc = eval_by_batch(
-            AE_pred, prod_graph.EdgeChange,
-            prod_graph.batch, return_tensor=True
-        )
-        AH_acc = eval_by_batch(
-            AH_pred, prod_graph.HChange,
-            prod_graph.batch, return_tensor=True
-        )
-        AC_acc = eval_by_batch(
-            AC_pred, prod_graph.ChargeChange,
-            prod_graph.batch,  return_tensor=True
-        )
-
-        lg_act_acc = eval_by_batch(
-            lg_act_pred, lg_graph.node_label, lg_graph.batch,
-            return_tensor=True, batch_size=batch_size
-        )
-
-        conn_acc = eval_by_batch(
-            conn_pred, conn_ls[conn_mask], conn_b[conn_mask],
-            return_tensor=True, batch_size=batch_size
-        )
-
-        trans_acc = eval_trans(trans_pred, trans_dec_op, return_tensor=True)
-        metrics['synthon']['edge_acc'].append(edge_acc)
-        metrics['synthon']['HChange'].append(AH_acc)
-        metrics['synthon']['EdgeChange'].append(AE_acc)
-        metrics['synthon']['ChargeChange'].append(AC_acc)
-
-        metrics['lg'].append(trans_acc)
-        metrics['conn']['lg_acc'].append(lg_act_acc)
-        metrics['conn']['conn_acc'].append(conn_acc)
-        metrics['all'].append(lg_act_acc & conn_acc & edge_acc & trans_acc)
-
-    loss_cur = {k: np.mean(v) for k, v in loss_cur.items()}
-
-    for k, v in metrics.items():
-        if isinstance(v, list):
-            metrics[k] = torch.cat(v, dim=0).float().mean().item()
-        else:
-            metrics[k] = {
-                x: torch.cat(y, dim=0).float().mean().item()
-                for x, y in v.items()
-            }
-    return loss_cur, metrics
-=======
             trans_logs = model(
                 graphs=graph, tgt=trans_dec_ip, tgt_mask=diag_mask,
                 tgt_pad_mask=trans_op_mask
@@ -708,5 +418,4 @@
 
     results = {k: torch.cat(v, dim=0).float() for k, v in results.items()}
     results = {k: v.mean().item() for k, v in results.items()}
-    return results
->>>>>>> 79870c89
+    return results