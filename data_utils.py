import pandas
import os
from utils.chemistry_parse import (
    get_reaction_core, get_bond_info, BOND_FLOAT_TO_TYPE,
    BOND_FLOAT_TO_IDX, get_modified_atoms_bonds,
    get_reac_infos, clear_map_number, extend_by_bfs,
    extend_by_dfs, get_edge_types, get_node_types
)
from utils.graph_utils import smiles2graph
from Dataset import OverallDataset, InferenceDataset
from Dataset import BinaryEditDataset
import random
import torch
import numpy as np
from tqdm import tqdm
from typing import Any, Dict, List, Tuple, Optional, Union


def create_edit_dataset(
    reacts, prods, rxn_class=None, kekulize=False, verbose=True,
):
    graphs, nodes, edges = [], [], []
    for idx, prod in enumerate(tqdm(prods) if verbose else prods):
        x, y = get_modified_atoms_bonds(reacts[idx], prod, kekulize=kekulize)
        graph, amap = smiles2graph(prod, with_amap=True, kekulize=kekulize)
        graphs.append(graph)
        nodes.append([amap[t] for t in x])
        edges.append([(amap[i], amap[j]) for i, j in y])

    return BinaryEditDataset(graphs, nodes, edges, rxn_class=rxn_class)


def create_overall_dataset(
    reacts, prods, rxn_class=None, kekulize=False,
    verbose=True, label_method='dfs'
):
    graphs, nodes, edges = [], [], []
    node_types, edge_types = [], []
    for idx, prod in enumerate(tqdm(prods) if verbose else prods):
        # encoder_part
        x, y = get_modified_atoms_bonds(reacts[idx], prod, kekulize)
        encoder_graph, prod_amap = smiles2graph(
            prod, with_amap=True, kekulize=kekulize
        )
        graphs.append(encoder_graph)
        nodes.append([prod_amap[t] for t in x])
        edges.append([(prod_amap[i], prod_amap[j]) for i, j in y])

        # print('activate_nodes', x)

        node_type, edge_type = get_reac_infos(
            prod, reacts[idx], return_idx=True, kekulize=kekulize
        )

        if label_method == 'dfs':
            extended_amap = extend_by_dfs(reacts[idx], x, prod_amap)
        elif label_method == 'bfs':
            extended_amap = extend_by_bfs(reacts[idx], x, prod_amap)

        real_n_types = {extended_amap[k]: v for k, v in node_type.items()}
        real_e_types = {
            (extended_amap[x], extended_amap[y]): v
            for (x, y), v in edge_type.items()
        }
        node_types.append(real_n_types)
        edge_types.append(real_e_types)

    return OverallDataset(
        graphs=graphs, activate_nodes=nodes, changed_edges=edges,
        decoder_node_type=node_types, decoder_edge_type=edge_types,
        rxn_class=rxn_class
    )


def create_infernece_dataset(
    reacts, prods, rxn_class=None, kekulize=False,
    verbose=True,
):
    graphs, node_types, edge_types, smis = [], [], [], []
    for idx, prod in enumerate(tqdm(prods) if verbose else prods):
        # encoder_part
        encoder_graph, prod_amap = smiles2graph(
            prod, with_amap=True, kekulize=kekulize
        )
        graphs.append(encoder_graph)
        node_type = get_node_types(prods[idx])
        edge_type = get_edge_types(prods[idx], kekulize=kekulize)

        real_n_types = {prod_amap[k]: v for k, v in node_type.items()}
        real_e_types = {
            (prod_amap[x], prod_amap[y]): v
            for (x, y), v in edge_type.items()
        }
        node_types.append(real_n_types)
        edge_types.append(real_e_types)
        smis.append(clear_map_number(reacts[idx]))

    return InferenceDataset(
        reac_graph=graphs, prod_smiles=smis, rxn_class=rxn_class,
        reac_node_type=node_types, reac_edge_type=edge_types
    )


def load_data(data_dir, part):
    df_train = pandas.read_csv(
        os.path.join(data_dir, f'canonicalized_raw_{part}.csv')
    )
    rxn_class, reacts, prods = [], [], []
    for idx, resu in enumerate(df_train['reactants>reagents>production']):
        rxn_class.append(df_train['class'][idx])
        rea, prd = resu.strip().split('>>')
        reacts.append(rea)
        prods.append(prd)
    return reacts, prods, rxn_class


def fix_seed(seed):
    random.seed(seed)
    torch.manual_seed(seed)
    np.random.seed(seed)
    torch.cuda.manual_seed_all(seed)


def check_early_stop(*args):
    answer = True
    for x in args:
        answer &= all(t <= x[0] for t in x[1:])
    return answer


<<<<<<< HEAD
=======
def eval_by_graph(
    node_pred, edge_pred, node_label, edge_label,
    node_batch, edge_batch,
):
    node_fit, node_cover, edge_fit, edge_cover = [0] * 4
    batch_size = node_batch.max().item() + 1
    for i in range(batch_size):
        this_node_mask = node_batch == i
        this_edge_mask = edge_batch == i

        this_elb = edge_label[this_edge_mask] > 0
        this_epd = edge_pred[this_edge_mask] > 0

        e_inters = torch.logical_and(this_elb, this_epd)
        ef = torch.all(this_elb == this_epd).item()
        ec = torch.all(this_elb == e_inters).item()

        edge_fit += ef
        edge_cover += ec

        this_nlb = node_label[this_node_mask] > 0
        this_npd = node_pred[this_node_mask] > 0

        inters = torch.logical_and(this_nlb, this_npd)
        nf = torch.all(this_nlb == this_npd).item()
        nc = torch.all(this_nlb == inters).item()

        node_fit += nf
        node_cover += nc
    return node_fit, node_cover, edge_fit, edge_cover


>>>>>>> 7685d678
def eval_by_node(
    node_pred, edge_pred, node_label, edge_label,
    node_batch, edge_batch, edge_index
):
    cover, fit = 0, 0
    batch_size = node_batch.max().item() + 1
    for i in range(batch_size):
        this_node_mask = node_batch == i
        this_edge_mask = edge_batch == i
        this_edge_index = edge_index[:, this_edge_mask]
        this_src, this_dst = this_edge_index

        useful_mask = torch.logical_and(
            node_pred[this_src] > 0, node_pred[this_dst] > 0
        )
        this_nlb = node_label[this_node_mask] > 0
        this_npd = node_pred[this_node_mask] > 0

        inters = torch.logical_and(this_nlb, this_npd)
        nf = torch.all(this_nlb == this_npd).item()
        nc = torch.all(this_nlb == inters).item()

        if torch.any(useful_mask):
            this_elb = edge_label[this_edge_mask][useful_mask] > 0
            this_epd = edge_pred[this_edge_mask][useful_mask] > 0
            e_inters = torch.logical_and(this_elb, this_epd)
            ef = torch.all(this_elb == this_epd).item()
            ec = torch.all(this_elb == e_inters).item()
        else:
            ec = ef = True

        cover += (nc & ec)
        fit += (nf & ef)
    return cover, fit


def eval_by_edge(
    node_pred, edge_pred, node_label, edge_label,
    node_batch, edge_batch, edge_index, node_ptr
):
    cover, fit = 0, 0
    batch_size = node_batch.max().item() + 1
    for i in range(batch_size):
        this_node_mask = node_batch == i
        this_edge_mask = edge_batch == i
        this_edge_index = edge_index[:, this_edge_mask]
        this_src, this_dst = this_edge_index

        this_elb = edge_label[this_edge_mask] > 0
        this_epd = edge_pred[this_edge_mask] > 0

        e_inters = torch.logical_and(this_elb, this_epd)
        ef = torch.all(this_elb == this_epd).item()
        ec = torch.all(this_elb == e_inters).item()

        this_nlb = node_label[this_node_mask] > 0
        this_npd = node_pred[this_node_mask] > 0
        if torch.any(this_epd).item():
            this_npd[this_src[this_epd] - node_ptr[i]] = True
            this_npd[this_dst[this_epd] - node_ptr[i]] = True
        inters = torch.logical_and(this_nlb, this_npd)
        nf = torch.all(this_nlb == this_npd).item()
        nc = torch.all(this_nlb == inters).item()

        cover += (nc & ec)
        fit += (nf & ef)
    return cover, fit


<<<<<<< HEAD
def eval_by_graph(
    node_pred, edge_pred, node_label, edge_label,
    node_batch, edge_batch,
):
    node_fit, node_cover, edge_fit, edge_cover = [0] * 4
    batch_size = node_batch.max().item() + 1
    for i in range(batch_size):
        this_node_mask = node_batch == i
        this_edge_mask = edge_batch == i

        this_elb = edge_label[this_edge_mask] > 0
        this_epd = edge_pred[this_edge_mask] > 0

        e_inters = torch.logical_and(this_elb, this_epd)
        ef = torch.all(this_elb == this_epd).item()
        ec = torch.all(this_elb == e_inters).item()

        edge_fit += ef
        edge_cover += ec

        this_nlb = node_label[this_node_mask] > 0
        this_npd = node_pred[this_node_mask] > 0

        inters = torch.logical_and(this_nlb, this_npd)
        nf = torch.all(this_nlb == this_npd).item()
        nc = torch.all(this_nlb == inters).item()

        node_fit += nf
        node_cover += nc
    return node_fit, node_cover, edge_fit, edge_cover


def convert_log_into_label(logits, mod='sigmoid'):
    if mod == 'sigmoid':
        pred = torch.zeros_like(logits)
        pred[logits >= 0] = 1
        pred[logits < 0] = 0
    else:
        pred = torch.argmax(logits, dim=-1)
    return pred
=======
def convert_log_into_label(logits, mod='sigmoid'):
    if mod == 'sigmoid':
        pred = torch.zeros_like(logits)
        pred[logits >= 0] = 1
        pred[logits < 0] = 0
    elif mod == 'softmax':
        pred = torch.argmax(logits, dim=-1)
    else:
        raise NotImplementedError(f'Invalid mode {mod}')
    return pred


def convert_edge_log_into_labels(
    logits, edge_index, mod='sigmoid', return_dict=False
):
    def covert_into_dict(edge_logs, mode):
        result = {}
        if mode == 'sigmoid':
            for (row, col), v in edge_logs.items():
                if (row, col) not in result and (col, row) not in result:
                    result[(row, col)] = 1 if v >= 0.5 else 0
        else:
            for (row, col), v in edge_logs.items():
                if (row, col) not in result and (col, row) not in result:
                    result[(row, col)] = v.argmax().item()
        return result

    def convert_into_tensor(edge_logs, edge_index, mode):
        num_edges = edge_index.shape[1]
        result = torch.zeros(num_edges).long().to(edge_index.device)
        if mode == 'sigmoid':
            for idx, (row, col) in enumerate(edge_index.T):
                row, col = row.item(), col.item()
                result[idx] = 1 if edge_logs[(row, col)] >= 0.5 else 0
        else:
            for idx, (row, col) in enumerate(edge_index.T):
                row, col = row.item(), col.item()
                result[idx] = edge_logs[(row, col)].argmax().item()
        return result

    if mod == 'sigmoid':
        edge_logs = {}
        for idx, p in enumerate(logits):
            row, col = edge_index[:, idx]
            row, col = row.item(), col.item()
            p = p.sigmoid().item()
            if (row, col) not in edge_logs:
                edge_logs[(row, col)] = edge_logs[(col, row)] = p
            else:
                real_log = (edge_logs[(row, col)] + p) / 2
                edge_logs[(row, col)] = edge_logs[(col, row)] = real_log

        edge_pred = covert_into_dict(edge_logs, mode=mod) if return_dict\
            else convert_into_tensor(edge_logs, edge_index, mode=mod)

    else:
        edge_logs = {}
        logits = torch.softmax(logits, dim=-1)
        for idx, p in enumerate(logits):
            row, col = edge_index[:, idx]
            row, col = row.item(), col.item()
            if (row, col) not in edge_logs:
                edge_logs[(row, col)] = edge_logs[(col, row)] = p
            else:
                real_log = (edge_logs[(row, col)] + p) / 2
                edge_logs[(row, col)] = edge_logs[(col, row)] = real_log

        edge_pred = covert_into_dict(edge_logs, mode=mod) if return_dict\
            else convert_into_tensor(edge_logs, edge_index, mode=mod)

    return edge_pred


def seperate_encoder_graphs(G):
    batch_size = G.batch.max().item() + 1
    graphs, rxns = [], []
    for idx in range(batch_size):
        this_graph = {}
        this_node_mask = G.batch == idx
        this_edge_mask = G.e_batch == idx
        this_eidx = G.edge_index[:, this_edge_mask]
        this_eidx = (this_eidx - G.ptr[idx]).cpu().numpy()

        graphs.append({
            'node_feat': G.x[this_node_mask].cpu().numpy(),
            'edge_index': this_eidx, 'num_nodes': G.x[this_node_mask].shape[0],
            'edge_feat': G.edge_attr[this_edge_mask].cpu().numpy()
        })

        if G.get('node_rxn', None) is not None:
            rxns.append(G.node_rxn[G.ptr[idx]].item())
    return (graphs, rxns) if len(rxns) != 0 else graphs


def seperate_pred(pred, batch_size, batch):
    preds = []
    for idx in range(batch_size):
        this_mask = batch == idx
        preds.append(pred[this_mask])
    return preds


def seperate_dict(label_dict, num_nodes, batch, ptr):
    device = batch.device
    all_idx = torch.arange(num_nodes).to(device)
    batch2single = all_idx - ptr[batch]
    batch_size = batch.max().item() + 1
    e_labels = [{} for _ in range(batch_size)]

    for (row, col), v in label_dict.items():
        b_idx = batch[row].item()
        x = batch2single[row].item()
        y = batch2single[col].item()
        e_labels[b_idx][(x, y)] = v

    return e_labels


def filter_label_by_node(node_pred, edge_pred, edge_index):
    useful_node = node_pred > 0
    useful_edges = useful_node[edge_index[0]] & useful_node[edge_index[1]]
    edge_pred[~useful_edges] = 0
    return node_pred, edge_pred


def extend_label_by_edge(node_pred, edge_pred, edge_index):
    useful_node = torch.zeros_like(node_pred).bool()
    useful_edge = edge_pred > 0

    useful_node[edge_index[0, useful_edge]] = True
    useful_node[edge_index[1, useful_edge]] = True
    node_pred[useful_node] = 1
    return node_pred, edge_pred


# def predict_synthon(batch_size, n_pred, e_pred, graph, n_types, e_types):
#     answer_n, answer_e = [], []
#     for idx in range(batch_size):
#         this_n_mask = graph.batch == idx
#         this_e_mask = graph.e_batch == idx
#         num_nodes = n_pred[this_n_mask].shape[0]
#         answer_n.append({ex: n_types[idx][ex] for ex in range(num_nodes)})
#         edge_res = {}
#         this_edge = graph.edge_index[this_e_mask].T
#         this_epd = e_pred[this_e_mask]
#         for edx, res in enumerate(this_epd):
#             if res.item() == 1:
#                 continue
#             row, col = this_edge[:, edx].tolist()
#             row -= graph.ptr[idx].item()
#             col -= graph.ptr[idx].item()
#             if (row, col) not in edge_res and (col, row not in edge_res):
#                 edge_res[(row, col)] = e_types[idx][(row, col)]
#         answer_e.append(edge_res)
#     return answer_n, answer_e

def predict_synthon(n_pred, e_pred, graph, n_types, e_types):
    answer_n, answer_e = [], []
    for idx, this_n in enumerate(n_pred):
        this_e_idx = graph.edge_index[:, graph.e_batch == idx]
        num_nodes, offset = this_n.shape[0], graph.ptr[idx].item()
        answer_n.append({ex: n_types[idx][ex] for ex in range(num_nodes)})
        edge_res = {}
        for edx, res in enumerate(e_pred[idx]):
            if res.item() == 1:
                continue
            row, col = this_e_idx[:, edx].tolist()
            row, col = row - offset, col - offset
            if (row, col) not in edge_res and (col, row) not in edge_res:
                edge_res[(row, col)] = e_types[idx][(row, col)]
        answer_e.append(edge_res)
    return answer_n, answer_e
>>>>>>> 7685d678


if __name__ == '__main__':
    print(load_data('../data/USPTO-50K', 'train'))<|MERGE_RESOLUTION|>--- conflicted
+++ resolved
@@ -128,8 +128,6 @@
     return answer
 
 
-<<<<<<< HEAD
-=======
 def eval_by_graph(
     node_pred, edge_pred, node_label, edge_label,
     node_batch, edge_batch,
@@ -162,7 +160,6 @@
     return node_fit, node_cover, edge_fit, edge_cover
 
 
->>>>>>> 7685d678
 def eval_by_node(
     node_pred, edge_pred, node_label, edge_label,
     node_batch, edge_batch, edge_index
@@ -232,48 +229,6 @@
     return cover, fit
 
 
-<<<<<<< HEAD
-def eval_by_graph(
-    node_pred, edge_pred, node_label, edge_label,
-    node_batch, edge_batch,
-):
-    node_fit, node_cover, edge_fit, edge_cover = [0] * 4
-    batch_size = node_batch.max().item() + 1
-    for i in range(batch_size):
-        this_node_mask = node_batch == i
-        this_edge_mask = edge_batch == i
-
-        this_elb = edge_label[this_edge_mask] > 0
-        this_epd = edge_pred[this_edge_mask] > 0
-
-        e_inters = torch.logical_and(this_elb, this_epd)
-        ef = torch.all(this_elb == this_epd).item()
-        ec = torch.all(this_elb == e_inters).item()
-
-        edge_fit += ef
-        edge_cover += ec
-
-        this_nlb = node_label[this_node_mask] > 0
-        this_npd = node_pred[this_node_mask] > 0
-
-        inters = torch.logical_and(this_nlb, this_npd)
-        nf = torch.all(this_nlb == this_npd).item()
-        nc = torch.all(this_nlb == inters).item()
-
-        node_fit += nf
-        node_cover += nc
-    return node_fit, node_cover, edge_fit, edge_cover
-
-
-def convert_log_into_label(logits, mod='sigmoid'):
-    if mod == 'sigmoid':
-        pred = torch.zeros_like(logits)
-        pred[logits >= 0] = 1
-        pred[logits < 0] = 0
-    else:
-        pred = torch.argmax(logits, dim=-1)
-    return pred
-=======
 def convert_log_into_label(logits, mod='sigmoid'):
     if mod == 'sigmoid':
         pred = torch.zeros_like(logits)
@@ -446,7 +401,6 @@
                 edge_res[(row, col)] = e_types[idx][(row, col)]
         answer_e.append(edge_res)
     return answer_n, answer_e
->>>>>>> 7685d678
 
 
 if __name__ == '__main__':
