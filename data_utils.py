--- conflicted
+++ resolved
@@ -6,42 +6,6 @@
     get_reac_infos, clear_map_number, extend_by_bfs,
     extend_by_dfs, get_edge_types, get_node_types
 )
-<<<<<<< HEAD
-from model import EditDataset
-from utils.graph_utils import smiles2graph
-from utils.chemistry_parse import clear_map_number
-import random
-import numpy as np
-import torch
-from tqdm import tqdm
-import rdkit
-from rdkit import Chem
-
-
-def create_sparse_dataset(
-    reacts, prods, rxn_class=None, kekulize=False,
-    return_amap=False, verbose=True
-):
-    amaps, graphs, nodes, edge_types, ret = [], [], [], [], []
-    for idx, prod in enumerate(tqdm(prods) if verbose else prods):
-        ret.append(clear_map_number(reacts[idx]))
-        x, y = get_reaction_core(reacts[idx], prod, kekulize=kekulize)
-        graph, amap = smiles2graph(prod, with_amap=True, kekulize=kekulize)
-        graphs.append(graph)
-        nodes.append([amap[t] for t in x])
-        es = []
-        for edgs in y:
-            src, dst, _, _ = edgs.split(':')
-            src, dst = int(src), int(dst)
-            if dst == 0:
-                continue
-            es.append((amap[src], amap[dst]))
-        edge_types.append(es)
-
-        amaps.append(amap)
-    dataset = EditDataset(graphs, nodes, edge_types, ret, rxn_class)
-    return (dataset, amaps) if return_amap else dataset
-=======
 from utils.graph_utils import smiles2graph
 from Dataset import OverallDataset, InferenceDataset
 from Dataset import BinaryEditDataset
@@ -135,16 +99,12 @@
         reac_graph=graphs, prod_smiles=smis, rxn_class=rxn_class,
         reac_node_type=node_types, reac_edge_type=edge_types
     )
->>>>>>> 5c7d559e
-
-
-def load_data(data_dir, part=None):
-    if part is not None:
-        df_train = pandas.read_csv(
-            os.path.join(data_dir, f'canonicalized_raw_{part}.csv')
-        )
-    else:
-        df_train = pandas.read_csv(data_dir)
+
+
+def load_data(data_dir, part):
+    df_train = pandas.read_csv(
+        os.path.join(data_dir, f'canonicalized_raw_{part}.csv')
+    )
     rxn_class, reacts, prods = [], [], []
     for idx, resu in enumerate(df_train['reactants>reagents>production']):
         rxn_class.append(df_train['class'][idx])
@@ -161,27 +121,11 @@
     torch.cuda.manual_seed_all(seed)
 
 
-<<<<<<< HEAD
-def generate_square_subsequent_mask(sz, device='cpu'):
-    mask = (torch.triu(torch.ones((sz, sz))) == 1).transpose(0, 1)
-    # mask = mask.float().masked_fill(mask == 0, float('-inf'))
-    # mask = mask.masked_fill(mask == 1, float(0.0)).to(device)
-    mask = (mask == 0).to(device)
-    return mask
-
-
-def generate_tgt_mask(tgt, tokenizer, pad='<PAD>', device='cpu'):
-    PAD_IDX, siz = tokenizer.token2idx[pad], tgt.shape[1]
-    tgt_pad_mask = (tgt == PAD_IDX).to(device)
-    tgt_sub_mask = generate_square_subsequent_mask(siz, device)
-    return tgt_pad_mask, tgt_sub_mask
-=======
 def check_early_stop(*args):
     answer = True
     for x in args:
         answer &= all(t <= x[0] for t in x[1:])
     return answer
->>>>>>> 5c7d559e
 
 
 def eval_by_graph(
@@ -460,4 +404,4 @@
 
 
 if __name__ == '__main__':
-    pass+    print(load_data('../data/USPTO-50K', 'train'))