--- conflicted
+++ resolved
@@ -1,242 +1,13 @@
 import pandas
 import os
-<<<<<<< HEAD
-from utils.chemistry_parse import (
-    ACHANGE_TO_IDX, break_fragements, get_all_amap, get_mol_belong,
-    clear_map_number, BOND_FLOAT_TO_IDX, get_synthon_edits,
-    get_leaving_group_synthon, edit_to_synthons
-)
 from utils.graph_utils import smiles2graph
-from Dataset import OverallDataset, InferenceDataset
-from Dataset import SynthonDataset
-=======
-from utils.graph_utils import smiles2graph
->>>>>>> 79870c89
 import random
 import numpy as np
 import torch
 from tqdm import tqdm
-<<<<<<< HEAD
-from typing import Any, Dict, List, Tuple, Optional, Union
-from itertools import permutations
-
-
-def generate_square_subsequent_mask(sz, device='cpu'):
-    mask = (torch.triu(torch.ones((sz, sz))) == 1).transpose(0, 1)
-    # mask = mask.float().masked_fill(mask == 0, float('-inf'))
-    # mask = mask.masked_fill(mask == 1, float(0.0)).to(device)
-    mask = (mask == 0).to(device)
-    return mask
-
-
-def generate_tgt_mask(tgt, tokenizer, pad='<PAD>', device='cpu'):
-    PAD_IDX, siz = tokenizer.token2idx[pad], tgt.shape[1]
-    tgt_pad_mask = (tgt == PAD_IDX).to(device)
-    tgt_sub_mask = generate_square_subsequent_mask(siz, device)
-    return tgt_pad_mask, tgt_sub_mask
-
-
-def create_edit_dataset(
-    reacts: List[str], prods: List[str], rxn_class: Optional[List[int]] = None,
-    verbose: bool = True,
-):
-    graphs, n_edges = [], []
-    Ea, Ha, Ca = [], [], []
-    for idx, prod in enumerate(tqdm(prods) if verbose else prods):
-        graph, amap = smiles2graph(prod, with_amap=True)
-        graphs.append(graph)
-
-        Eatom, Hatom, Catom, deltaEs, org_type = get_synthon_edits(
-            reac=reacts[idx], prod=prod, consider_inner_bonds=False,
-            return_org_type=True
-        )
-        new_type = {
-            **{k: v[0] for k, v in org_type.items()},
-            **{k: v[1] for k, v in deltaEs.items()}
-        }
-
-        new_edge = {}
-        for (src, dst), ntype in new_type.items():
-            src, dst = amap[src], amap[dst]
-            ntype = BOND_FLOAT_TO_IDX[ntype]
-            new_edge[(src, dst)] = new_edge[(dst, src)] = ntype
-        n_edges.append(new_edge)
-        Ea.append({amap[x] for x in Eatom})
-        Ca.append({amap[x] for x in Catom})
-        Ha.append({amap[x] for x in Hatom})
-
-    return SynthonDataset(
-        graphs=graphs, new_types=n_edges, Eatom=Ea, Hatom=Ha,
-        Catom=Ca, rxn_class=rxn_class,
-    )
-
-
-def check_useful_synthons(synthons, belong):
-    for syn in synthons:
-        all_amap = get_all_amap(syn)
-        this_belong = None
-        for x in all_amap:
-            if this_belong is None:
-                this_belong = belong[x]
-            elif this_belong != belong[x]:
-                return False
-    return True
-
-
-def create_overall_dataset(
-    reacts, prods, rxn_class=None, verbose=True,
-    randomize=False, aug_prob=0, mode='train'
-):
-    graphs, nodes, n_edges, real_rxns = [], [], [], []
-    lg_graphs, conn_cands, conn_labels = [], [], []
-    trans_input, trans_output, lg_act = [], [], []
-    Ea, Ha, Ca = [], [], []
-    for idx, prod in enumerate(tqdm(prods) if verbose else prods):
-        graph, amap = smiles2graph(prod, with_amap=True)
-
-        Eatom, Hatom, Catom, deltaEs, org_type = get_synthon_edits(
-            reac=reacts[idx], prod=prod, consider_inner_bonds=False,
-            return_org_type=True
-        )
-        new_type = {
-            **{k: v[0] for k, v in org_type.items()},
-            **{k: v[1] for k, v in deltaEs.items()}
-        }
-
-        new_edge = {}
-        for (src, dst), ntype in new_type.items():
-            src, dst = amap[src], amap[dst]
-            ntype = BOND_FLOAT_TO_IDX[ntype]
-            new_edge[(src, dst)] = new_edge[(dst, src)] = ntype
-
-        # n_edges.append(new_edge)
-        # Ea.append({amap[x] for x in Eatom})
-        # Ca.append({amap[x] for x in Catom})
-        # Ha.append({amap[x] for x in Hatom})
-
-        this_reac, belong = reacts[idx].split('.'), {}
-        for tdx, reac in enumerate(this_reac):
-            belong.update({k: tdx for k in get_all_amap(reac)})
-
-        synthon_str = edit_to_synthons(
-            prod, {k: v[1] for k, v in deltaEs.items()}
-        )
-        synthon_str = synthon_str.split('.')
-
-        if len(synthon_str) != len(this_reac) or \
-                not check_useful_synthons(synthon_str, belong):
-            print('[INFO] synthons mismatch reactants')
-            print(f'[SMI] {reacts[idx]}>>{prod}')
-            continue
-
-        lgs, _, conn_edgs = get_leaving_group_synthon(
-            prod=prod, reac=reacts[idx], consider_inner_bonds=False
-        )
-
-        lg_graph, lg_amap = smiles2graph('.'.join(lgs), with_amap=True)
-
-        syh_ips = [0] * len(this_reac)
-        lg_ops = [[] for _ in range(len(this_reac))]
-
-        for x in synthon_str:
-            syh_ips[get_mol_belong(x, belong)] = x
-        for x in lgs:
-            lg_ops[get_mol_belong(x, belong)].append(x)
-
-        lg_ops = ['.'.join(x) for x in lg_ops]
-
-        this_cog, this_clb = [], []
-        for tdx, x in enumerate(syh_ips):
-            syn_amap_set = get_all_amap(x)
-            lg_amap_set = get_all_amap(lg_ops[tdx])
-            for a in syn_amap_set:
-                for b in lg_amap_set:
-                    this_cog.append((amap[a], lg_amap[b]))
-                    this_etype = conn_edgs.get((a, b), 0)
-                    this_clb.append(BOND_FLOAT_TO_IDX[this_etype])
-
-        act_lbs = [0] * len(lg_amap)
-        for a, b in conn_edgs.keys():
-            act_lbs[lg_amap[b]] = 1
-
-        syh_ips = [clear_map_number(x) for x in syh_ips]
-        lg_ops = [clear_map_number(x) for x in lg_ops]
-
-        assert mode in ['train', 'eval'], f'Invalid mode {mode}'
-
-        if mode == 'train':
-            idx_iter = permutations(range(len(this_reac)))
-        else:
-            idx_iter = list(range(len(this_reac)))
-            idx_iter.sort(key=lambda x: len(syh_ips[x]))
-            idx_iter = [idx_iter]
-
-        for peru in idx_iter:
-            t_input = '`'.join([syh_ips[x] for x in peru])
-            t_output = '`'.join([lg_ops[x] for x in peru])
-
-            # data adding encoder
-
-            n_edges.append(new_edge)
-            Ea.append({amap[x] for x in Eatom})
-            Ca.append({amap[x] for x in Catom})
-            Ha.append({amap[x] for x in Hatom})
-            graphs.append(graph)
-
-            # data adding lgs
-            lg_graphs.append(lg_graph)
-            lg_act.append(act_lbs)
-            conn_cands.append(this_cog)
-            conn_labels.append(this_clb)
-
-            # trans
-            trans_input.append(t_input)
-            trans_output.append(t_output)
-
-            if rxn_class is not None:
-                real_rxns.append(rxn_class[idx])
-
-    return OverallDataset(
-        graphs=graphs, enc_edges=n_edges, lg_graphs=lg_graphs, Eatom=Ea,
-        Hatom=Ha, Catom=Ca, lg_labels=lg_act, conn_edges=conn_cands,
-        conn_labels=conn_labels, trans_input=trans_input,
-        trans_output=trans_output, randomize=randomize, aug_prob=aug_prob,
-        rxn_class=None if len(real_rxns) == 0 else real_rxns,
-    )
-
-
-def create_infernece_dataset(
-    reacts, prods, rxn_class=None, kekulize=False,
-    verbose=True,
-):
-    graphs, node_types, edge_types, smis = [], [], [], []
-    for idx, prod in enumerate(tqdm(prods) if verbose else prods):
-        # encoder_part
-        encoder_graph, prod_amap = smiles2graph(
-            prod, with_amap=True, kekulize=kekulize
-        )
-        graphs.append(encoder_graph)
-        node_type = get_node_types(prods[idx])
-        edge_type = get_edge_types(prods[idx], kekulize=kekulize)
-
-        real_n_types = {prod_amap[k]: v for k, v in node_type.items()}
-        real_e_types = {
-            (prod_amap[x], prod_amap[y]): v
-            for (x, y), v in edge_type.items()
-        }
-        node_types.append(real_n_types)
-        edge_types.append(real_e_types)
-        smis.append(clear_map_number(reacts[idx]))
-
-    return InferenceDataset(
-        reac_graph=graphs, prod_smiles=smis, rxn_class=rxn_class,
-        reac_node_type=node_types, reac_edge_type=edge_types
-    )
-=======
 import rdkit
 from rdkit import Chem
 import multiprocessing
->>>>>>> 79870c89
 
 
 def load_data(data_dir, part):
@@ -258,22 +29,6 @@
 
     accs = torch.zeros(batch_size).bool()
 
-<<<<<<< HEAD
-def check_early_stop(*args):
-    answer = True
-    for x in args:
-        answer &= all(t <= x[0] for t in x[1:])
-    return answer
-
-
-def eval_by_batch(pred, label, batch, return_tensor=False, batch_size=None):
-    if batch_size is None:
-        batch_size = batch.max().item() + 1
-
-    accs = torch.zeros(batch_size).bool()
-
-=======
->>>>>>> 79870c89
     for i in range(batch_size):
         this_mask = batch == i
 
@@ -286,41 +41,6 @@
 
     if not return_tensor:
         return accs.sum().item(), batch_size
-<<<<<<< HEAD
-    else:
-        return accs
-
-
-def correct_trans_output(trans_pred, end_idx, pad_idx):
-    batch_size, max_len = trans_pred.shape
-    device = trans_pred.device
-    x_range = torch.arange(0, max_len, 1).unsqueeze(0)
-    x_range = x_range.repeat(batch_size, 1).to(device)
-
-    y_cand = (torch.ones_like(trans_pred).long() * max_len + 12).to(device)
-    y_cand[trans_pred == end_idx] = x_range[trans_pred == end_idx]
-    min_result = torch.min(y_cand, dim=-1, keepdim=True)
-    end_pos = min_result.values
-    trans_pred[x_range > end_pos] = pad_idx
-    return trans_pred
-
-
-def eval_trans(trans_pred, trans_lb, return_tensor=False):
-    batch_size, max_len = trans_pred.shape
-    line_acc = torch.sum(trans_pred == trans_lb, dim=-1) == max_len
-    line_acc = line_acc.cpu()
-    return line_acc if return_tensor else (line_acc.sum().item(), batch_size)
-
-
-def convert_log_into_label(logits, mod='sigmoid'):
-    if mod == 'sigmoid':
-        pred = torch.zeros_like(logits)
-        pred[logits >= 0] = 1
-        pred[logits < 0] = 0
-    elif mod == 'softmax':
-        pred = torch.argmax(logits, dim=-1)
-=======
->>>>>>> 79870c89
     else:
         return accs
 
@@ -386,112 +106,6 @@
     return edge_pred
 
 
-<<<<<<< HEAD
-def avg_edge_logs(logits, edge_index, mod='sigmoid'):
-    edge_logs = {}
-    assert mod in ['softmax', 'sigmoid'], f'Invalid Mode {mod}'
-    if mod == 'softmax':
-        logits = torch.softmax(logits, dim=-1)
-    else:
-        logits = logits.sigmoid().tolist()
-    for idx, p in enumerate(logits):
-        row, col = edge_index[:, idx]
-        row, col = row.item(), col.item()
-        if (row, col) not in edge_logs:
-            edge_logs[(row, col)] = edge_logs[(col, row)] = p
-        else:
-            real_log = (edge_logs[(row, col)] + p) / 2
-            edge_logs[(row, col)] = edge_logs[(col, row)] = real_log
-
-    if mod == 'softmax':
-        edge_logs = {k: v.tolist() for k, v in edge_logs.items()}
-
-    return {(a, b): v for (a, b), v in edge_logs.items() if a < b}
-
-
-def seperate_encoder_graphs(G):
-    batch_size = G.batch.max().item() + 1
-    graphs, rxns = [], []
-    for idx in range(batch_size):
-        this_graph = {}
-        this_node_mask = G.batch == idx
-        this_edge_mask = G.e_batch == idx
-        this_eidx = G.edge_index[:, this_edge_mask]
-        this_eidx = (this_eidx - G.ptr[idx]).cpu().numpy()
-
-        graphs.append({
-            'node_feat': G.x[this_node_mask].cpu().numpy(),
-            'edge_index': this_eidx, 'num_nodes': G.x[this_node_mask].shape[0],
-            'edge_feat': G.edge_attr[this_edge_mask].cpu().numpy()
-        })
-
-        if G.get('node_rxn', None) is not None:
-            rxns.append(G.node_rxn[G.ptr[idx]].item())
-    return (graphs, rxns) if len(rxns) != 0 else graphs
-
-
-def seperate_pred(pred, batch_size, batch):
-    preds = []
-    for idx in range(batch_size):
-        this_mask = batch == idx
-        preds.append(pred[this_mask])
-    return preds
-
-
-def seperate_dict(label_dict, num_nodes, batch, ptr):
-    device = batch.device
-    all_idx = torch.arange(num_nodes).to(device)
-    batch2single = all_idx - ptr[batch]
-    batch_size = batch.max().item() + 1
-    e_labels = [{} for _ in range(batch_size)]
-
-    for (row, col), v in label_dict.items():
-        b_idx = batch[row].item()
-        x = batch2single[row].item()
-        y = batch2single[col].item()
-        e_labels[b_idx][(x, y)] = v
-
-    return e_labels
-
-
-def filter_label_by_node(node_pred, edge_pred, edge_index):
-    useful_node = node_pred > 0
-    useful_edges = useful_node[edge_index[0]] & useful_node[edge_index[1]]
-    edge_pred[~useful_edges] = 0
-    return node_pred, edge_pred
-
-
-def extend_label_by_edge(node_pred, edge_pred, edge_index):
-    useful_node = torch.zeros_like(node_pred).bool()
-    useful_edge = edge_pred > 0
-
-    useful_node[edge_index[0, useful_edge]] = True
-    useful_node[edge_index[1, useful_edge]] = True
-    node_pred[useful_node] = 1
-    return node_pred, edge_pred
-
-
-def predict_synthon(n_pred, e_pred, graph, n_types, e_types):
-    answer_n, answer_e = [], []
-    for idx, this_n in enumerate(n_pred):
-        this_e_idx = graph.edge_index[:, graph.e_batch == idx]
-        num_nodes, offset = this_n.shape[0], graph.ptr[idx].item()
-        answer_n.append({ex: n_types[idx][ex] for ex in range(num_nodes)})
-        edge_res = {}
-        for edx, res in enumerate(e_pred[idx]):
-            if res.item() == 1:
-                continue
-            row, col = this_e_idx[:, edx].tolist()
-            row, col = row - offset, col - offset
-            if (row, col) not in edge_res and (col, row) not in edge_res:
-                edge_res[(row, col)] = e_types[idx][(row, col)]
-        answer_e.append(edge_res)
-    return answer_n, answer_e
-
-
-if __name__ == '__main__':
-    print(load_data('../data/USPTO-50K', 'train'))
-=======
 def load_ext_data(data_dir, part=None):
     if part is not None:
         fname = os.path.join(data_dir, f'extend_{part}.csv')
@@ -567,5 +181,4 @@
         pred = torch.argmax(logits, dim=-1)
     else:
         raise NotImplementedError(f'Invalid mode {mod}')
-    return pred
->>>>>>> 79870c89
+    return pred