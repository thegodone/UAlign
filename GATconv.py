from torch_geometric.nn.inits import glorot, zeros
from torch_geometric.utils import softmax as sp_softmax
import torch
import torch.nn.functional as F
from torch_geometric.nn.conv import MessagePassing
from torch_geometric.nn.dense.linear import Linear
from torch.nn import Parameter
import torch_geometric


class SelfLoopGATConv(MessagePassing):
    def __init__(
        self, in_channels, out_channels, edge_dim, heads=1,
        negative_slope=0.2, dropout=0.1, **kwargs,
    ):
        kwargs.setdefault('aggr', 'add')
        super(SelfLoopGATConv, self).__init__(node_dim=0, **kwargs)
        self.in_channels = in_channels
        self.out_channels = out_channels
        self.heads = heads
        self.edge_dim = edge_dim
        self.negative_slope = negative_slope
        self.dropout = dropout
        self.dropout_fun = torch.nn.Dropout(dropout)

        self.lin_src = self.lin_dst = Linear(
            in_channels, out_channels * heads,
            bias=False, weight_initializer='glorot'
        )

        self.att_src = Parameter(torch.zeros(1, heads, out_channels))
        self.att_dst = Parameter(torch.zeros(1, heads, out_channels))
        self.att_edge = Parameter(torch.zeros(1, heads, out_channels))

        self.bias = Parameter(torch.zeros(heads * out_channels))
        self.lin_edge = Linear(
            edge_dim, out_channels * heads,
            bias=True, weight_initializer='glorot'
        )
        self.self_edge = torch.nn.Parameter(torch.randn(1, edge_dim))
        self.padding_edge = torch.nn.Parameter(torch.randn(edge_dim))

        self.reset_parameters()

    def reset_parameters(self):
        if torch_geometric.__version__.startswith('2.3'):
<<<<<<< HEAD
            super(MyGATConv, self).reset_parameters()
=======
            super(SelfLoopGATConv, self).reset_parameters()
>>>>>>> 7685d678
        self.lin_src.reset_parameters()
        self.lin_dst.reset_parameters()
        self.lin_edge.reset_parameters()
        glorot(self.att_src)
        glorot(self.att_dst)
        glorot(self.att_edge)
        zeros(self.bias)

    def forward(self, x, edge_index, edge_attr, org_mask=None, size=None):
        num_nodes, num_edges = x.shape[0], edge_index.shape[1]
        if org_mask is not None:
            real_edge_attr = torch.zeros(num_edges, self.edge_dim)
            real_edge_attr = real_edge_attr.to(edge_attr)
            real_edge_attr[org_mask] = edge_attr
            real_edge_attr[~org_mask] = self.padding_edge
        else:
            real_edge_attr = edge_attr

        # add self loop

        self_edges = torch.Tensor([(i, i) for i in range(num_nodes)])
        self_edges = self_edges.T.to(edge_index)

        # print(org_mask)

        # print('[before]', edge_index.shape, real_edge_attr.shape)

        edge_index = torch.cat([edge_index, self_edges], dim=1)
        real_edge_attr = torch.cat([
            real_edge_attr, self.self_edge.repeat(num_nodes, 1)
        ], dim=0)

        # print('[after]', edge_index.shape, real_edge_attr.shape)
        # print(num_nodes)
        # exit()

        # old prop

        H, C = self.heads, self.out_channels
        x_src = self.lin_src(x).view(-1, H, C)
        x_dst = self.lin_dst(x).view(-1, H, C)
        edge_attr = self.lin_edge(real_edge_attr)

        x = (x_src, x_dst)
        alpha_src = (x_src * self.att_src).sum(dim=-1)
        alpha_dst = (x_dst * self.att_dst).sum(dim=-1)
        alpha = (alpha_src, alpha_dst)

        alpha = self.edge_updater(edge_index, alpha=alpha, edge_attr=edge_attr)

        out = self.propagate(
            edge_index, x=x, alpha=alpha, size=size,
            edge_attr=edge_attr.view(-1, H, C)
        )
        out = out.view(-1, H * C) + self.bias
        return out

    def edge_update(self, alpha_j, alpha_i, edge_attr, index, ptr, size_i):
        edge_attr = edge_attr.view(-1, self.heads, self.out_channels)
        alpha_edge = (edge_attr * self.att_edge).sum(dim=-1)
        alpha = alpha_i + alpha_j + alpha_edge

        alpha = F.leaky_relu(alpha, self.negative_slope)
        alpha = self.dropout_fun(sp_softmax(alpha, index, ptr, size_i))
        return alpha

    def message(self, x_j, alpha, edge_attr):
        return alpha.unsqueeze(-1) * (x_j + edge_attr)

    def __repr__(self):
        return (
            f'{self.__class__.__name__}({self.in_channels}, '
            f'{self.out_channels}, heads={self.heads})'
        )<|MERGE_RESOLUTION|>--- conflicted
+++ resolved
@@ -44,11 +44,7 @@
 
     def reset_parameters(self):
         if torch_geometric.__version__.startswith('2.3'):
-<<<<<<< HEAD
-            super(MyGATConv, self).reset_parameters()
-=======
             super(SelfLoopGATConv, self).reset_parameters()
->>>>>>> 7685d678
         self.lin_src.reset_parameters()
         self.lin_dst.reset_parameters()
         self.lin_edge.reset_parameters()
